--- conflicted
+++ resolved
@@ -155,8 +155,6 @@
                     "name": "mtv-operator.v2.7.7",
                     "replaces": "mtv-operator.v2.7.6",
                     "skipRange": "\u003e=0.0.0 \u003c2.7.7"
-<<<<<<< HEAD
-=======
                 },
                 {
                     "name": "mtv-operator.v2.7.8",
@@ -167,7 +165,6 @@
                     "name": "mtv-operator.v2.7.9",
                     "replaces": "mtv-operator.v2.7.8",
                     "skipRange": "\u003e=0.0.0 \u003c2.7.9"
->>>>>>> f71cc187
                 }
             ],
             "name": "release-v2.7",
@@ -277,9 +274,10 @@
         },
         {
             "schema": "olm.bundle",
-<<<<<<< HEAD
             "image": "registry.stage.redhat.io/migration-toolkit-virtualization/mtv-operator-bundle@sha256:0f0a6b32251926b29ff39ed9ed9681d529f0ab2c0f5c2033cc158535562e8950"
-=======
+        },
+        {
+            "schema": "olm.bundle",
             "image": "registry.redhat.io/migration-toolkit-virtualization/mtv-operator-bundle@sha256:19ceba8eb0c00e6f083392829c111b27a3a20089629df28cd97d28fe51452207"
         },
         {
@@ -293,7 +291,6 @@
         {
             "schema": "olm.bundle",
             "image": "registry.redhat.io/migration-toolkit-virtualization/mtv-operator-bundle@sha256:d8753e530f149378208d8e81ff397d5e4a078b193fc7ecfd8ef0500468b918ef"
->>>>>>> f71cc187
         },
         {
             "schema": "olm.bundle",
@@ -305,9 +302,6 @@
         },
         {
             "schema": "olm.bundle",
-<<<<<<< HEAD
-            "image": "registry.stage.redhat.io/migration-toolkit-virtualization/mtv-operator-bundle@sha256:db64df7254a2aa31b4f5c52412fe1519159cad8aeff147564b128a8f554d3672"
-=======
             "image": "registry.redhat.io/migration-toolkit-virtualization/mtv-operator-bundle@sha256:a50460eebd15d1a056389dfc7473040df0b419dccb32f5235577805ea6f5f028"
         },
         {
@@ -353,7 +347,6 @@
         {
             "schema": "olm.bundle",
             "image": "registry.redhat.io/migration-toolkit-virtualization/mtv-operator-bundle@sha256:cd9f6036a7a434eec5fa31ce4761e1d3dd728ddacdeb09bc54130dbaca5386c1"
->>>>>>> f71cc187
         }
     ]
 }