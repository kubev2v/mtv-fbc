--- conflicted
+++ resolved
@@ -247,11 +247,7 @@
         - name: name
           value: buildah-remote-oci-ta
         - name: bundle
-<<<<<<< HEAD
-          value: quay.io/konflux-ci/tekton-catalog/task-buildah-remote-oci-ta:0.6@sha256:0ba240a84603464ec60b5d1db4feb58a4ea89aea05571b5c3527eb20f86603a9
-=======
           value: quay.io/konflux-ci/tekton-catalog/task-buildah-remote-oci-ta:0.6@sha256:b2cfea52e3c007fef50ed8317dfe91ec3cf8379a90efd5858f9a1040dc5a4bbb
->>>>>>> 89460f08
         - name: kind
           value: task
         resolver: bundles
