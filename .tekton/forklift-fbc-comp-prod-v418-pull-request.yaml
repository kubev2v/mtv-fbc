--- conflicted
+++ resolved
@@ -135,11 +135,7 @@
         - name: name
           value: init
         - name: bundle
-<<<<<<< HEAD
           value: quay.io/konflux-ci/tekton-catalog/task-init:0.2@sha256:3ca52e1d8885fc229bd9067275f44d5b21a9a609981d0324b525ddeca909bf10
-=======
-          value: quay.io/konflux-ci/tekton-catalog/task-init:0.2@sha256:bbf313b09740fb39b3343bc69ee94b2a2c21d16a9304f9b7c111c305558fc346
->>>>>>> 59bce65d
         - name: kind
           value: task
         resolver: bundles
@@ -160,11 +156,7 @@
         - name: name
           value: git-clone-oci-ta
         - name: bundle
-<<<<<<< HEAD
           value: quay.io/konflux-ci/tekton-catalog/task-git-clone-oci-ta:0.1@sha256:3dc39eae48745a96097c07c577b944d6203a91c35d3f71d9ed5feab41d327a6a
-=======
-          value: quay.io/konflux-ci/tekton-catalog/task-git-clone-oci-ta:0.1@sha256:3a920a83fc0135aaae2730fe9d446eb2da2ffc9d63a34bceea04afd24653bdee
->>>>>>> 59bce65d
         - name: kind
           value: task
         resolver: bundles
@@ -193,11 +185,7 @@
         - name: name
           value: prefetch-dependencies-oci-ta
         - name: bundle
-<<<<<<< HEAD
           value: quay.io/konflux-ci/tekton-catalog/task-prefetch-dependencies-oci-ta:0.2@sha256:0503f9313dfe70e4defda88a7226ec91a74af42198dccfa3280397d965aa16d6
-=======
-          value: quay.io/konflux-ci/tekton-catalog/task-prefetch-dependencies-oci-ta:0.2@sha256:970285e3b0495961199523b566e0dd92ec2e29bedbcf61d8fc67106b06d0f923
->>>>>>> 59bce65d
         - name: kind
           value: task
         resolver: bundles
@@ -261,11 +249,7 @@
         - name: name
           value: buildah-remote-oci-ta
         - name: bundle
-<<<<<<< HEAD
           value: quay.io/konflux-ci/tekton-catalog/task-buildah-remote-oci-ta:0.6@sha256:b2cfea52e3c007fef50ed8317dfe91ec3cf8379a90efd5858f9a1040dc5a4bbb
-=======
-          value: quay.io/konflux-ci/tekton-catalog/task-buildah-remote-oci-ta:0.5@sha256:4f348fa6e0b5d7f976ae6cbb75f4e93bc0be1188f074e39bcae3b5fd71796a3f
->>>>>>> 59bce65d
         - name: kind
           value: task
         resolver: bundles
@@ -296,11 +280,7 @@
         - name: name
           value: build-image-index
         - name: bundle
-<<<<<<< HEAD
           value: quay.io/konflux-ci/tekton-catalog/task-build-image-index:0.1@sha256:d4c07e29fbd9a7bdcec58b2ad15b656316f935a9009ea387adcb413aa3cd8ecd
-=======
-          value: quay.io/konflux-ci/tekton-catalog/task-build-image-index:0.1@sha256:79784d53749584bc5a8de32142ec4e2f01cdbf42c20d94e59280e0b927c8597d
->>>>>>> 59bce65d
         - name: kind
           value: task
         resolver: bundles
@@ -361,11 +341,7 @@
         - name: name
           value: validate-fbc
         - name: bundle
-<<<<<<< HEAD
           value: quay.io/konflux-ci/tekton-catalog/task-validate-fbc:0.1@sha256:b6dc1948778552a53b863682f8d42dcdda8b25348b5a3b97efb2398ba17f290d
-=======
-          value: quay.io/konflux-ci/tekton-catalog/task-validate-fbc:0.1@sha256:0a850adba13d8369fb3b61b8e4f4e7f6d579bce6ae260a5280fddff3958d00ba
->>>>>>> 59bce65d
         - name: kind
           value: task
         resolver: bundles
@@ -391,11 +367,7 @@
         - name: name
           value: fbc-target-index-pruning-check
         - name: bundle
-<<<<<<< HEAD
           value: quay.io/konflux-ci/tekton-catalog/task-fbc-target-index-pruning-check:0.1@sha256:558d3649022d70ac2b2a69010e6026385767bbb93c6b4b63c18985eb0a5ecd2e
-=======
-          value: quay.io/konflux-ci/tekton-catalog/task-fbc-target-index-pruning-check:0.1@sha256:cd86fe953ff59f0bebd1180669d83ca89b46cf6af4edce5794807e488ca661ef
->>>>>>> 59bce65d
         - name: kind
           value: task
         resolver: bundles
@@ -419,11 +391,7 @@
         - name: name
           value: fbc-fips-check-oci-ta
         - name: bundle
-<<<<<<< HEAD
           value: quay.io/konflux-ci/tekton-catalog/task-fbc-fips-check-oci-ta:0.1@sha256:404f3bb83d250b75d7246db21a6bb8f09ba9f307ba781d448ac6825baae1ad4d
-=======
-          value: quay.io/konflux-ci/tekton-catalog/task-fbc-fips-check-oci-ta:0.1@sha256:9c62d5d6f2e24dfe59911693e1f598594c9d1c44d2a9c55bb750e53fd6fa5d37
->>>>>>> 59bce65d
         - name: kind
           value: task
         resolver: bundles
