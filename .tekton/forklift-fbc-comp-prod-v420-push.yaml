apiVersion: tekton.dev/v1
kind: PipelineRun
metadata:
  annotations:
    build.appstudio.openshift.io/repo: https://github.com/kubev2v/mtv-fbc?rev={{revision}}
    build.appstudio.redhat.com/commit_sha: '{{revision}}'
    build.appstudio.redhat.com/target_branch: '{{target_branch}}'
    pipelinesascode.tekton.dev/cancel-in-progress: "false"
    pipelinesascode.tekton.dev/max-keep-runs: "3"
    pipelinesascode.tekton.dev/on-cel-expression: event == "push" && target_branch == "main"
  creationTimestamp:
  labels:
    appstudio.openshift.io/application: forklift-fbc-prod-v420
    appstudio.openshift.io/component: forklift-fbc-comp-prod-v420
    pipelines.appstudio.openshift.io/type: build
  name: forklift-fbc-comp-prod-v420-on-push
  namespace: rh-mtv-1-tenant
spec:
  params:
  - name: git-url
    value: '{{source_url}}'
  - name: revision
    value: '{{revision}}'
  - name: output-image
    value: quay.io/redhat-user-workloads/rh-mtv-1-tenant/forklift-fbc-prod-v420:{{revision}}
  - name: build-platforms
    value:
    - linux/x86_64
  - name: dockerfile
    value: v4.20/catalog.Dockerfile
  - name: path-context
    value: .
  pipelineSpec:
    description: |
      This pipeline is ideal for building and verifying [file-based catalogs](https://konflux-ci.dev/docs/end-to-end/building-olm/#building-the-file-based-catalog).

      _Uses `buildah` to create a container image. Its build-time tests are limited to verifying the included catalog and do not scan the image.
      This pipeline is pushed as a Tekton bundle to [quay.io](https://quay.io/repository/konflux-ci/tekton-catalog/pipeline-fbc-builder?tab=tags)_
    finally:
    - name: show-sbom
      params:
      - name: IMAGE_URL
        value: $(tasks.build-image-index.results.IMAGE_URL)
      taskRef:
        params:
        - name: name
          value: show-sbom
        - name: bundle
          value: quay.io/konflux-ci/tekton-catalog/task-show-sbom:0.1@sha256:beb0616db051952b4b861dd8c3e00fa1c0eccbd926feddf71194d3bb3ace9ce7
        - name: kind
          value: task
        resolver: bundles
    params:
    - description: Source Repository URL
      name: git-url
      type: string
    - default: ""
      description: Revision of the Source Repository
      name: revision
      type: string
    - description: Fully Qualified Output Image
      name: output-image
      type: string
    - default: .
      description: Path to the source code of an application's component from where to build image.
      name: path-context
      type: string
    - default: Dockerfile
      description: Path to the Dockerfile inside the context specified by parameter path-context
      name: dockerfile
      type: string
    - default: "false"
      description: Force rebuild image
      name: rebuild
      type: string
    - default: "false"
      description: Skip checks against built image
      name: skip-checks
      type: string
    - default: "true"
      description: Execute the build with network isolation
      name: hermetic
      type: string
    - default: ""
      description: Build dependencies to be prefetched by Cachi2
      name: prefetch-input
      type: string
    - default: ""
      description: Image tag expiration time, time values could be something like 1h, 2d, 3w for hours, days, and weeks, respectively.
      name: image-expires-after
      type: string
    - default: "false"
      description: Build a source image.
      name: build-source-image
      type: string
    - default: "true"
      description: Add built image into an OCI image index
      name: build-image-index
      type: string
    - default:
      - linux/x86_64
      description: List of platforms to build the container images on. The available set of values is determined by the configuration of the multi-platform-controller.
      name: build-platforms
      type: array
    - name: buildah-format
      default: oci
      type: string
      description: The format for the resulting image's mediaType. Valid values are oci or docker.
    results:
    - description: ""
      name: IMAGE_URL
      value: $(tasks.build-image-index.results.IMAGE_URL)
    - description: ""
      name: IMAGE_DIGEST
      value: $(tasks.build-image-index.results.IMAGE_DIGEST)
    - description: ""
      name: CHAINS-GIT_URL
      value: $(tasks.clone-repository.results.url)
    - description: ""
      name: CHAINS-GIT_COMMIT
      value: $(tasks.clone-repository.results.commit)
    tasks:
    - name: init
      params:
      - name: image-url
        value: $(params.output-image)
      - name: rebuild
        value: $(params.rebuild)
      - name: skip-checks
        value: $(params.skip-checks)
      taskRef:
        params:
        - name: name
          value: init
        - name: bundle
          value: quay.io/konflux-ci/tekton-catalog/task-init:0.2@sha256:bbf313b09740fb39b3343bc69ee94b2a2c21d16a9304f9b7c111c305558fc346
        - name: kind
          value: task
        resolver: bundles
    - name: clone-repository
      params:
      - name: url
        value: $(params.git-url)
      - name: revision
        value: $(params.revision)
      - name: ociStorage
        value: $(params.output-image).git
      - name: ociArtifactExpiresAfter
        value: $(params.image-expires-after)
      runAfter:
      - init
      taskRef:
        params:
        - name: name
          value: git-clone-oci-ta
        - name: bundle
<<<<<<< HEAD
          value: quay.io/konflux-ci/tekton-catalog/task-git-clone-oci-ta:0.1@sha256:3a920a83fc0135aaae2730fe9d446eb2da2ffc9d63a34bceea04afd24653bdee
=======
          value: quay.io/konflux-ci/tekton-catalog/task-git-clone-oci-ta:0.1@sha256:0d80f66610efd1f957700f61dcd5080689321b10ad544e136d58fc4673290d1b
>>>>>>> fcc5ea56
        - name: kind
          value: task
        resolver: bundles
      when:
      - input: $(tasks.init.results.build)
        operator: in
        values:
        - "true"
      workspaces:
      - name: basic-auth
        workspace: git-auth
    - name: prefetch-dependencies
      params:
      - name: input
        value: $(params.prefetch-input)
      - name: SOURCE_ARTIFACT
        value: $(tasks.clone-repository.results.SOURCE_ARTIFACT)
      - name: ociStorage
        value: $(params.output-image).prefetch
      - name: ociArtifactExpiresAfter
        value: $(params.image-expires-after)
      runAfter:
      - clone-repository
      taskRef:
        params:
        - name: name
          value: prefetch-dependencies-oci-ta
        - name: bundle
<<<<<<< HEAD
          value: quay.io/konflux-ci/tekton-catalog/task-prefetch-dependencies-oci-ta:0.2@sha256:970285e3b0495961199523b566e0dd92ec2e29bedbcf61d8fc67106b06d0f923
=======
          value: quay.io/konflux-ci/tekton-catalog/task-prefetch-dependencies-oci-ta:0.2@sha256:dc82a7270aace9b1c26f7e96f8ccab2752e53d32980c41a45e1733baad76cde6
>>>>>>> fcc5ea56
        - name: kind
          value: task
        resolver: bundles
      workspaces:
      - name: git-basic-auth
        workspace: git-auth
      - name: netrc
        workspace: netrc
    - name: generate-labels
      params:
      - name: label-templates
        value:
        - "mtv-version=v{{body.head_commit.message}}"
      runAfter:
      - clone-repository
      taskRef:
        params:
        - name: name
          value: generate-labels
        - name: bundle
<<<<<<< HEAD
          value: quay.io/konflux-ci/tekton-catalog/task-generate-labels:0.1@sha256:e1f50f745a29e96035ee3de0106f40fd0b1ccd18492d9e8d16dd19603e9fa2c8
=======
          value: quay.io/konflux-ci/tekton-catalog/task-generate-labels:0.1@sha256:e7ad8a5faf9e95d5fc8f567ce83adb6b5b9ad1700196d65b822864f13c9d7f66
>>>>>>> fcc5ea56
        - name: kind
          value: task
        resolver: bundles
    - matrix:
        params:
        - name: PLATFORM
          value:
          - $(params.build-platforms)
      name: build-images
      params:
      - name: IMAGE
        value: $(params.output-image)
      - name: DOCKERFILE
        value: $(params.dockerfile)
      - name: CONTEXT
        value: $(params.path-context)
      - name: HERMETIC
        value: $(params.hermetic)
      - name: PREFETCH_INPUT
        value: $(params.prefetch-input)
      - name: IMAGE_EXPIRES_AFTER
        value: $(params.image-expires-after)
      - name: COMMIT_SHA
        value: $(tasks.clone-repository.results.commit)
      - name: LABELS
        value: $(tasks.generate-labels.results.labels[*])
      - name: SOURCE_ARTIFACT
        value: $(tasks.prefetch-dependencies.results.SOURCE_ARTIFACT)
      - name: CACHI2_ARTIFACT
        value: $(tasks.prefetch-dependencies.results.CACHI2_ARTIFACT)
      - name: IMAGE_APPEND_PLATFORM
        value: "true"
      - name: BUILDAH_FORMAT
        value: $(params.buildah-format)
      runAfter:
      - clone-repository
      - generate-labels
      taskRef:
        params:
        - name: name
          value: buildah-remote-oci-ta
        - name: bundle
<<<<<<< HEAD
          value: quay.io/konflux-ci/tekton-catalog/task-buildah-remote-oci-ta:0.4@sha256:e149741bff59350e110699d9933c5ac8fdb4a9fcacab524e0b12c6653463c938
=======
          value: quay.io/konflux-ci/tekton-catalog/task-buildah-remote-oci-ta:0.5@sha256:5e59c05455619580f4383010726f7db8440ecf6959882e9053ac697dd6d277fd
>>>>>>> fcc5ea56
        - name: kind
          value: task
        resolver: bundles
      when:
      - input: $(tasks.init.results.build)
        operator: in
        values:
        - "true"
    - name: build-image-index
      params:
      - name: IMAGE
        value: $(params.output-image)
      - name: COMMIT_SHA
        value: $(tasks.clone-repository.results.commit)
      - name: IMAGE_EXPIRES_AFTER
        value: $(params.image-expires-after)
      - name: ALWAYS_BUILD_INDEX
        value: $(params.build-image-index)
      - name: IMAGES
        value:
        - $(tasks.build-images.results.IMAGE_REF[*])
      - name: BUILDAH_FORMAT
        value: $(params.buildah-format)
      runAfter:
      - build-images
      taskRef:
        params:
        - name: name
          value: build-image-index
        - name: bundle
          value: quay.io/konflux-ci/tekton-catalog/task-build-image-index:0.1@sha256:79784d53749584bc5a8de32142ec4e2f01cdbf42c20d94e59280e0b927c8597d
        - name: kind
          value: task
        resolver: bundles
      when:
      - input: $(tasks.init.results.build)
        operator: in
        values:
        - "true"
    - name: deprecated-base-image-check
      params:
      - name: IMAGE_URL
        value: $(tasks.build-image-index.results.IMAGE_URL)
      - name: IMAGE_DIGEST
        value: $(tasks.build-image-index.results.IMAGE_DIGEST)
      runAfter:
      - build-image-index
      taskRef:
        params:
        - name: name
          value: deprecated-image-check
        - name: bundle
          value: quay.io/konflux-ci/tekton-catalog/task-deprecated-image-check:0.5@sha256:f59175d9a0a60411738228dfe568af4684af4aa5e7e05c832927cb917801d489
        - name: kind
          value: task
        resolver: bundles
      when:
      - input: $(params.skip-checks)
        operator: in
        values:
        - "false"
    - name: apply-tags
      params:
      - name: IMAGE_URL
        value: $(tasks.build-image-index.results.IMAGE_URL)
      - name: IMAGE_DIGEST
        value: $(tasks.build-image-index.results.IMAGE_DIGEST)
      runAfter:
      - build-image-index
      taskRef:
        params:
        - name: name
          value: apply-tags
        - name: bundle
          value: quay.io/konflux-ci/tekton-catalog/task-apply-tags:0.2@sha256:f44be1bf0262471f2f503f5e19da5f0628dcaf968c86272a2ad6b4871e708448
        - name: kind
          value: task
        resolver: bundles
    - name: validate-fbc
      params:
      - name: IMAGE_URL
        value: $(tasks.build-image-index.results.IMAGE_URL)
      - name: IMAGE_DIGEST
        value: $(tasks.build-image-index.results.IMAGE_DIGEST)
      runAfter:
      - build-image-index
      taskRef:
        params:
        - name: name
          value: validate-fbc
        - name: bundle
<<<<<<< HEAD
          value: quay.io/konflux-ci/tekton-catalog/task-validate-fbc:0.1@sha256:0a850adba13d8369fb3b61b8e4f4e7f6d579bce6ae260a5280fddff3958d00ba
=======
          value: quay.io/konflux-ci/tekton-catalog/task-validate-fbc:0.1@sha256:730dd40d07989f2f78b5ceae98e8445af66cbfd3287e449e7dc6fc580ac6d4de
>>>>>>> fcc5ea56
        - name: kind
          value: task
        resolver: bundles
      when:
      - input: $(params.skip-checks)
        operator: in
        values:
        - "false"
    - name: fbc-target-index-pruning-check
      params:
      - name: IMAGE_URL
        value: $(tasks.build-image-index.results.IMAGE_URL)
      - name: IMAGE_DIGEST
        value: $(tasks.build-image-index.results.IMAGE_DIGEST)
      - name: TARGET_INDEX
        value: registry.redhat.io/redhat/redhat-operator-index
      - name: RENDERED_CATALOG_DIGEST
        value: $(tasks.validate-fbc.results.RENDERED_CATALOG_DIGEST)
      runAfter:
      - validate-fbc
      taskRef:
        params:
        - name: name
          value: fbc-target-index-pruning-check
        - name: bundle
          value: quay.io/konflux-ci/tekton-catalog/task-fbc-target-index-pruning-check:0.1@sha256:cd86fe953ff59f0bebd1180669d83ca89b46cf6af4edce5794807e488ca661ef
        - name: kind
          value: task
        resolver: bundles
      when:
      - input: $(params.skip-checks)
        operator: in
        values:
        - "false"
    - name: fbc-fips-check-oci-ta
      params:
      - name: image-digest
        value: $(tasks.build-image-index.results.IMAGE_DIGEST)
      - name: image-url
        value: $(tasks.build-image-index.results.IMAGE_URL)
      - name: SOURCE_ARTIFACT
        value: $(tasks.prefetch-dependencies.results.SOURCE_ARTIFACT)
      runAfter:
      - build-image-index
      taskRef:
        params:
        - name: name
          value: fbc-fips-check-oci-ta
        - name: bundle
<<<<<<< HEAD
          value: quay.io/konflux-ci/tekton-catalog/task-fbc-fips-check-oci-ta:0.1@sha256:9c62d5d6f2e24dfe59911693e1f598594c9d1c44d2a9c55bb750e53fd6fa5d37
=======
          value: quay.io/konflux-ci/tekton-catalog/task-fbc-fips-check-oci-ta:0.1@sha256:286eff4264fc502de7be64d77fee8cc17a44b13174c2bc1618cef40677cb53e6
>>>>>>> fcc5ea56
        - name: kind
          value: task
        resolver: bundles
      when:
      - input: $(params.skip-checks)
        operator: in
        values:
        - "false"
    workspaces:
    - name: git-auth
      optional: true
    - name: netrc
      optional: true
  taskRunTemplate:
    serviceAccountName: build-pipeline-forklift-fbc-comp-prod-v420
  workspaces:
  - name: git-auth
    secret:
      secretName: '{{ git_auth_secret }}'
status: {}<|MERGE_RESOLUTION|>--- conflicted
+++ resolved
@@ -154,11 +154,7 @@
         - name: name
           value: git-clone-oci-ta
         - name: bundle
-<<<<<<< HEAD
           value: quay.io/konflux-ci/tekton-catalog/task-git-clone-oci-ta:0.1@sha256:3a920a83fc0135aaae2730fe9d446eb2da2ffc9d63a34bceea04afd24653bdee
-=======
-          value: quay.io/konflux-ci/tekton-catalog/task-git-clone-oci-ta:0.1@sha256:0d80f66610efd1f957700f61dcd5080689321b10ad544e136d58fc4673290d1b
->>>>>>> fcc5ea56
         - name: kind
           value: task
         resolver: bundles
@@ -187,11 +183,7 @@
         - name: name
           value: prefetch-dependencies-oci-ta
         - name: bundle
-<<<<<<< HEAD
           value: quay.io/konflux-ci/tekton-catalog/task-prefetch-dependencies-oci-ta:0.2@sha256:970285e3b0495961199523b566e0dd92ec2e29bedbcf61d8fc67106b06d0f923
-=======
-          value: quay.io/konflux-ci/tekton-catalog/task-prefetch-dependencies-oci-ta:0.2@sha256:dc82a7270aace9b1c26f7e96f8ccab2752e53d32980c41a45e1733baad76cde6
->>>>>>> fcc5ea56
         - name: kind
           value: task
         resolver: bundles
@@ -212,11 +204,7 @@
         - name: name
           value: generate-labels
         - name: bundle
-<<<<<<< HEAD
           value: quay.io/konflux-ci/tekton-catalog/task-generate-labels:0.1@sha256:e1f50f745a29e96035ee3de0106f40fd0b1ccd18492d9e8d16dd19603e9fa2c8
-=======
-          value: quay.io/konflux-ci/tekton-catalog/task-generate-labels:0.1@sha256:e7ad8a5faf9e95d5fc8f567ce83adb6b5b9ad1700196d65b822864f13c9d7f66
->>>>>>> fcc5ea56
         - name: kind
           value: task
         resolver: bundles
@@ -259,11 +247,7 @@
         - name: name
           value: buildah-remote-oci-ta
         - name: bundle
-<<<<<<< HEAD
-          value: quay.io/konflux-ci/tekton-catalog/task-buildah-remote-oci-ta:0.4@sha256:e149741bff59350e110699d9933c5ac8fdb4a9fcacab524e0b12c6653463c938
-=======
           value: quay.io/konflux-ci/tekton-catalog/task-buildah-remote-oci-ta:0.5@sha256:5e59c05455619580f4383010726f7db8440ecf6959882e9053ac697dd6d277fd
->>>>>>> fcc5ea56
         - name: kind
           value: task
         resolver: bundles
@@ -355,11 +339,7 @@
         - name: name
           value: validate-fbc
         - name: bundle
-<<<<<<< HEAD
           value: quay.io/konflux-ci/tekton-catalog/task-validate-fbc:0.1@sha256:0a850adba13d8369fb3b61b8e4f4e7f6d579bce6ae260a5280fddff3958d00ba
-=======
-          value: quay.io/konflux-ci/tekton-catalog/task-validate-fbc:0.1@sha256:730dd40d07989f2f78b5ceae98e8445af66cbfd3287e449e7dc6fc580ac6d4de
->>>>>>> fcc5ea56
         - name: kind
           value: task
         resolver: bundles
@@ -409,11 +389,7 @@
         - name: name
           value: fbc-fips-check-oci-ta
         - name: bundle
-<<<<<<< HEAD
           value: quay.io/konflux-ci/tekton-catalog/task-fbc-fips-check-oci-ta:0.1@sha256:9c62d5d6f2e24dfe59911693e1f598594c9d1c44d2a9c55bb750e53fd6fa5d37
-=======
-          value: quay.io/konflux-ci/tekton-catalog/task-fbc-fips-check-oci-ta:0.1@sha256:286eff4264fc502de7be64d77fee8cc17a44b13174c2bc1618cef40677cb53e6
->>>>>>> fcc5ea56
         - name: kind
           value: task
         resolver: bundles
