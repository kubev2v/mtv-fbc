{
    "schema": "olm.template.basic",
    "entries": [
        {
            "defaultChannel": "release-v2.9",
            "icon": {
                "base64data": "PHN2ZyB4bWxucz0iaHR0cDovL3d3dy53My5vcmcvMjAwMC9zdmciIHdpZHRoPSIzOCIgaGVpZ2h0PSIzOCIgdmlld0JveD0iMCAwIDM4IDM4Ij48ZGVmcz48c3R5bGU+LmF7ZmlsbDojZTAwO308L3N0eWxlPjwvZGVmcz48cGF0aCBkPSJNMjgsMi4yNUE3Ljc1ODcsNy43NTg3LDAsMCwxLDM1Ljc1LDEwVjI4QTcuNzU4Nyw3Ljc1ODcsMCwwLDEsMjgsMzUuNzVIMTBBNy43NTg3LDcuNzU4NywwLDAsMSwyLjI1LDI4VjEwQTcuNzU4Nyw3Ljc1ODcsMCwwLDEsMTAsMi4yNUgyOE0yOCwxSDEwYTksOSwwLDAsMC05LDlWMjhhOSw5LDAsMCwwLDksOUgyOGE5LDksMCwwLDAsOS05VjEwYTksOSwwLDAsMC05LTlaIi8+PHBhdGggZD0iTTI3LDE1LjkxMzFIMTYuODE3OGwuNzc4OS0uNzc4M2EuNjI1Ni42MjU2LDAsMSwwLS44ODQ4LS44ODQ4bC0xLjg0NjcsMS44NDY3YS42MjU5LjYyNTksMCwwLDAsLjAwMS44ODQ3bDEuODQ2NywxLjg0NTdhLjYyNDkuNjI0OSwwLDEsMCwuODgyOC0uODg0N2wtLjc4LS43NzkzSDI2LjM3NVYyNi4zNzVIMTcuMTYzMVYyNC44OWEuNjI1LjYyNSwwLDAsMC0xLjI1LDBWMjdhLjYyNTYuNjI1NiwwLDAsMCwuNjI1LjYyNUgyN0EuNjI1Ni42MjU2LDAsMCwwLDI3LjYyNSwyN1YxNi41MzgxQS42MjU2LjYyNTYsMCwwLDAsMjcsMTUuOTEzMVoiLz48cGF0aCBjbGFzcz0iYSIgZD0iTTIzLjEzMzgsMjEuMDE4NmwtMS44NDY3LTEuODQ1N2EuNjI0OS42MjQ5LDAsMSwwLS44ODI4Ljg4NDdsLjc4Ljc3OTNIMTEuNjI1VjExLjYyNWg5LjIxMTlWMTMuMTFhLjYyNS42MjUsMCwwLDAsMS4yNSwwVjExYS42MjU2LjYyNTYsMCwwLDAtLjYyNS0uNjI1SDExYS42MjU2LjYyNTYsMCwwLDAtLjYyNS42MjVWMjEuNDYxOWEuNjI1Ni42MjU2LDAsMCwwLC42MjUuNjI1SDIxLjE4MjJsLS43Nzg5Ljc3ODNhLjYyNTYuNjI1NiwwLDAsMCwuODg0OC44ODQ4bDEuODQ2Ny0xLjg0NjdhLjYyNTkuNjI1OSwwLDAsMC0uMDAxLS44ODQ3WiIvPjwvc3ZnPg==",
                "mediatype": "image/svg+xml"
            },
            "name": "mtv-operator",
            "schema": "olm.package"
        },
        {
            "entries": [
                {
                    "name": "mtv-operator.v2.7.2",
                    "skipRange": "\u003e=0.0.0 \u003c2.7.2"
                }
            ],
            "name": "release-v2.7",
            "package": "mtv-operator",
            "schema": "olm.channel"
        },
        {
            "entries": [
                {
                    "name": "mtv-operator.v2.8.0",
                    "skipRange": "\u003e=0.0.0 \u003c2.8.0"
                },
                {
                    "name": "mtv-operator.v2.8.1",
                    "replaces": "mtv-operator.v2.8.0",
                    "skipRange": "\u003e=0.0.0 \u003c2.8.1"
                },
                {
                    "name": "mtv-operator.v2.8.2",
                    "replaces": "mtv-operator.v2.8.1",
                    "skipRange": "\u003e=0.0.0 \u003c2.8.2"
                },
                {
                    "name": "mtv-operator.v2.8.3",
                    "replaces": "mtv-operator.v2.8.2",
                    "skipRange": "\u003e=0.0.0 \u003c2.8.3"
                },
                {
                    "name": "mtv-operator.v2.8.4",
                    "replaces": "mtv-operator.v2.8.3",
                    "skipRange": "\u003e=0.0.0 \u003c2.8.4"
                },
                {
                    "name": "mtv-operator.v2.8.5",
                    "replaces": "mtv-operator.v2.8.4",
                    "skipRange": "\u003e=0.0.0 \u003c2.8.5"
                },
                {
                    "name": "mtv-operator.v2.8.6",
                    "replaces": "mtv-operator.v2.8.5",
                    "skipRange": "\u003e=0.0.0 \u003c2.8.6"
                }
            ],
            "name": "release-v2.8",
            "package": "mtv-operator",
            "schema": "olm.channel"
        },
        {
            "entries": [
                {
                    "name": "mtv-operator.v2.9.0",
                    "skipRange": "\u003e=0.0.0 \u003c2.9.0"
                },
                {
                    "name": "mtv-operator.v2.9.1",
                    "replaces": "mtv-operator.v2.9.0",
                    "skipRange": "\u003e=0.0.0 \u003c2.9.1"
                },
                {
                    "name": "mtv-operator.v2.9.2",
                    "replaces": "mtv-operator.v2.9.1",
                    "skipRange": "\u003e=0.0.0 \u003c2.9.2"
                }
            ],
            "name": "release-v2.9",
            "package": "mtv-operator",
            "schema": "olm.channel"
        },
        {
            "entries": [
                {
                    "name": "mtv-operator.v2.10.0",
                    "skipRange": "\u003e=0.0.0 \u003c2.10.0"
                }
            ],
            "name": "dev-preview",
            "package": "mtv-operator",
            "schema": "olm.channel"
        },
        {
            "schema": "olm.bundle",
            "image": "registry.redhat.io/migration-toolkit-virtualization/mtv-operator-bundle@sha256:365115407964d182de7e7564438c6fd089e2c0bcc0f94ec48621ca0cc2bf0fe4"
        },
        {
            "schema": "olm.bundle",
            "image": "registry.redhat.io/migration-toolkit-virtualization/mtv-operator-bundle@sha256:54d25dc6ed0399db7ecf20f8dffab18e252fe3134c7eab164c326923700e21df"
        },
        {
            "schema": "olm.bundle",
            "image": "registry.redhat.io/migration-toolkit-virtualization/mtv-operator-bundle@sha256:6d15ad90ff0603b4a72de2c9a5c31120be3fa3104f29876b4f69d690220ae1de"
        },
        {
            "schema": "olm.bundle",
            "image": "registry.redhat.io/migration-toolkit-virtualization/mtv-operator-bundle@sha256:15e8a7642ebb46054938bdd4a65ce680103e8aa1927eb37f417923d64373b410"
        },
        {
            "schema": "olm.bundle",
            "image": "registry.redhat.io/migration-toolkit-virtualization/mtv-operator-bundle@sha256:f08a15f01d6ebb614a42d5b6912bb040ebcc683b0af2a8ab29824149c2f78a15"
        },
        {
            "schema": "olm.bundle",
            "image": "registry.redhat.io/migration-toolkit-virtualization/mtv-operator-bundle@sha256:0806bbf5049e3d45649b39078177c575b332e58ce6808031b509ca02a5be9fd3"
        },
        {
            "schema": "olm.bundle",
            "image": "registry.redhat.io/migration-toolkit-virtualization/mtv-operator-bundle@sha256:8ab1d701eb3b598b39c4fe30026bbecb6c025236d5064cd25d7d7a05290c250b"
        },
        {
            "schema": "olm.bundle",
            "image": "registry.redhat.io/migration-toolkit-virtualization/mtv-operator-bundle@sha256:a196eebace0fe49f7c6bd92f8f538c38a8e6e161d2bc125f5cfc8ebf29ff2a5f"
        },
        {
            "schema": "olm.bundle",
<<<<<<< HEAD
            "image": "registry.redhat.io/mtv-candidate/mtv-operator-bundle@sha256:d19870977fd402ddf25a97b8cc9c8415032256512126ec15720d6284d82c2e3b"
=======
            "image": "registry.redhat.io/migration-toolkit-virtualization/mtv-operator-bundle@sha256:cd9f6036a7a434eec5fa31ce4761e1d3dd728ddacdeb09bc54130dbaca5386c1"
        },
        {
            "schema": "olm.bundle",
            "image": "registry.redhat.io/migration-toolkit-virtualization/mtv-operator-bundle@sha256:2ec876af85d597623ae62262dc73ed897c95528c1f22f6a49c692c588bd8ad87"
        },
        {
            "schema": "olm.bundle",
            "image": "registry.redhat.io/migration-toolkit-virtualization/mtv-operator-bundle@sha256:e938e54250e716027aaa8a9e0e1729aee30e0b7a8618a054c0f2afe7dfd33b60"
>>>>>>> f71cc187
        }
    ]
}<|MERGE_RESOLUTION|>--- conflicted
+++ resolved
@@ -2,7 +2,7 @@
     "schema": "olm.template.basic",
     "entries": [
         {
-            "defaultChannel": "release-v2.9",
+            "defaultChannel": "release-v2.10",
             "icon": {
                 "base64data": "PHN2ZyB4bWxucz0iaHR0cDovL3d3dy53My5vcmcvMjAwMC9zdmciIHdpZHRoPSIzOCIgaGVpZ2h0PSIzOCIgdmlld0JveD0iMCAwIDM4IDM4Ij48ZGVmcz48c3R5bGU+LmF7ZmlsbDojZTAwO308L3N0eWxlPjwvZGVmcz48cGF0aCBkPSJNMjgsMi4yNUE3Ljc1ODcsNy43NTg3LDAsMCwxLDM1Ljc1LDEwVjI4QTcuNzU4Nyw3Ljc1ODcsMCwwLDEsMjgsMzUuNzVIMTBBNy43NTg3LDcuNzU4NywwLDAsMSwyLjI1LDI4VjEwQTcuNzU4Nyw3Ljc1ODcsMCwwLDEsMTAsMi4yNUgyOE0yOCwxSDEwYTksOSwwLDAsMC05LDlWMjhhOSw5LDAsMCwwLDksOUgyOGE5LDksMCwwLDAsOS05VjEwYTksOSwwLDAsMC05LTlaIi8+PHBhdGggZD0iTTI3LDE1LjkxMzFIMTYuODE3OGwuNzc4OS0uNzc4M2EuNjI1Ni42MjU2LDAsMSwwLS44ODQ4LS44ODQ4bC0xLjg0NjcsMS44NDY3YS42MjU5LjYyNTksMCwwLDAsLjAwMS44ODQ3bDEuODQ2NywxLjg0NTdhLjYyNDkuNjI0OSwwLDEsMCwuODgyOC0uODg0N2wtLjc4LS43NzkzSDI2LjM3NVYyNi4zNzVIMTcuMTYzMVYyNC44OWEuNjI1LjYyNSwwLDAsMC0xLjI1LDBWMjdhLjYyNTYuNjI1NiwwLDAsMCwuNjI1LjYyNUgyN0EuNjI1Ni42MjU2LDAsMCwwLDI3LjYyNSwyN1YxNi41MzgxQS42MjU2LjYyNTYsMCwwLDAsMjcsMTUuOTEzMVoiLz48cGF0aCBjbGFzcz0iYSIgZD0iTTIzLjEzMzgsMjEuMDE4NmwtMS44NDY3LTEuODQ1N2EuNjI0OS42MjQ5LDAsMSwwLS44ODI4Ljg4NDdsLjc4Ljc3OTNIMTEuNjI1VjExLjYyNWg5LjIxMTlWMTMuMTFhLjYyNS42MjUsMCwwLDAsMS4yNSwwVjExYS42MjU2LjYyNTYsMCwwLDAtLjYyNS0uNjI1SDExYS42MjU2LjYyNTYsMCwwLDAtLjYyNS42MjVWMjEuNDYxOWEuNjI1Ni42MjU2LDAsMCwwLC42MjUuNjI1SDIxLjE4MjJsLS43Nzg5Ljc3ODNhLjYyNTYuNjI1NiwwLDAsMCwuODg0OC44ODQ4bDEuODQ2Ny0xLjg0NjdhLjYyNTkuNjI1OSwwLDAsMC0uMDAxLS44ODQ3WiIvPjwvc3ZnPg==",
                 "mediatype": "image/svg+xml"
@@ -128,9 +128,6 @@
         },
         {
             "schema": "olm.bundle",
-<<<<<<< HEAD
-            "image": "registry.redhat.io/mtv-candidate/mtv-operator-bundle@sha256:d19870977fd402ddf25a97b8cc9c8415032256512126ec15720d6284d82c2e3b"
-=======
             "image": "registry.redhat.io/migration-toolkit-virtualization/mtv-operator-bundle@sha256:cd9f6036a7a434eec5fa31ce4761e1d3dd728ddacdeb09bc54130dbaca5386c1"
         },
         {
@@ -140,7 +137,10 @@
         {
             "schema": "olm.bundle",
             "image": "registry.redhat.io/migration-toolkit-virtualization/mtv-operator-bundle@sha256:e938e54250e716027aaa8a9e0e1729aee30e0b7a8618a054c0f2afe7dfd33b60"
->>>>>>> f71cc187
+        },
+        {
+            "schema": "olm.bundle",
+            "image": "registry.redhat.io/mtv-candidate/mtv-operator-bundle@sha256:c99bb3315d7ab155c1e0ff25cb8f0c144fdfe3de5fa31b30f63b496ae5ca97fc"
         }
     ]
 }