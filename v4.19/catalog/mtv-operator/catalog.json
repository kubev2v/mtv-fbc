{
    "schema": "olm.package",
    "name": "mtv-operator",
    "defaultChannel": "dev-preview",
    "icon": {
        "base64data": "PHN2ZyB4bWxucz0iaHR0cDovL3d3dy53My5vcmcvMjAwMC9zdmciIHdpZHRoPSIzOCIgaGVpZ2h0PSIzOCIgdmlld0JveD0iMCAwIDM4IDM4Ij48ZGVmcz48c3R5bGU+LmF7ZmlsbDojZTAwO308L3N0eWxlPjwvZGVmcz48cGF0aCBkPSJNMjgsMi4yNUE3Ljc1ODcsNy43NTg3LDAsMCwxLDM1Ljc1LDEwVjI4QTcuNzU4Nyw3Ljc1ODcsMCwwLDEsMjgsMzUuNzVIMTBBNy43NTg3LDcuNzU4NywwLDAsMSwyLjI1LDI4VjEwQTcuNzU4Nyw3Ljc1ODcsMCwwLDEsMTAsMi4yNUgyOE0yOCwxSDEwYTksOSwwLDAsMC05LDlWMjhhOSw5LDAsMCwwLDksOUgyOGE5LDksMCwwLDAsOS05VjEwYTksOSwwLDAsMC05LTlaIi8+PHBhdGggZD0iTTI3LDE1LjkxMzFIMTYuODE3OGwuNzc4OS0uNzc4M2EuNjI1Ni42MjU2LDAsMSwwLS44ODQ4LS44ODQ4bC0xLjg0NjcsMS44NDY3YS42MjU5LjYyNTksMCwwLDAsLjAwMS44ODQ3bDEuODQ2NywxLjg0NTdhLjYyNDkuNjI0OSwwLDEsMCwuODgyOC0uODg0N2wtLjc4LS43NzkzSDI2LjM3NVYyNi4zNzVIMTcuMTYzMVYyNC44OWEuNjI1LjYyNSwwLDAsMC0xLjI1LDBWMjdhLjYyNTYuNjI1NiwwLDAsMCwuNjI1LjYyNUgyN0EuNjI1Ni42MjU2LDAsMCwwLDI3LjYyNSwyN1YxNi41MzgxQS42MjU2LjYyNTYsMCwwLDAsMjcsMTUuOTEzMVoiLz48cGF0aCBjbGFzcz0iYSIgZD0iTTIzLjEzMzgsMjEuMDE4NmwtMS44NDY3LTEuODQ1N2EuNjI0OS42MjQ5LDAsMSwwLS44ODI4Ljg4NDdsLjc4Ljc3OTNIMTEuNjI1VjExLjYyNWg5LjIxMTlWMTMuMTFhLjYyNS42MjUsMCwwLDAsMS4yNSwwVjExYS42MjU2LjYyNTYsMCwwLDAtLjYyNS0uNjI1SDExYS42MjU2LjYyNTYsMCwwLDAtLjYyNS42MjVWMjEuNDYxOWEuNjI1Ni42MjU2LDAsMCwwLC42MjUuNjI1SDIxLjE4MjJsLS43Nzg5Ljc3ODNhLjYyNTYuNjI1NiwwLDAsMCwuODg0OC44ODQ4bDEuODQ2Ny0xLjg0NjdhLjYyNTkuNjI1OSwwLDAsMC0uMDAxLS44ODQ3WiIvPjwvc3ZnPg==",
        "mediatype": "image/svg+xml"
    }
}
{
    "schema": "olm.channel",
    "name": "dev-preview",
    "package": "mtv-operator",
    "entries": [
        {
            "name": "mtv-operator.v2.10.0",
            "skipRange": ">=0.0.0 <2.10.0"
        }
    ]
}
{
    "schema": "olm.channel",
    "name": "release-v2.7",
    "package": "mtv-operator",
    "entries": [
        {
            "name": "mtv-operator.v2.7.2",
            "skipRange": ">=0.0.0 <2.7.2"
        }
    ]
}
{
    "schema": "olm.channel",
    "name": "release-v2.8",
    "package": "mtv-operator",
    "entries": [
        {
            "name": "mtv-operator.v2.8.5",
            "skipRange": ">=0.0.0 <2.8.5"
        }
    ]
}
{
    "schema": "olm.channel",
    "name": "release-v2.9",
    "package": "mtv-operator",
    "entries": [
        {
            "name": "mtv-operator.v2.9.0",
            "skipRange": ">=0.0.0 <2.9.0"
        },
        {
            "name": "mtv-operator.v2.9.1",
            "replaces": "mtv-operator.v2.9.0",
            "skipRange": ">=0.0.0 <2.9.1"
        },
        {
            "name": "mtv-operator.v2.9.2",
            "replaces": "mtv-operator.v2.9.1",
            "skipRange": ">=0.0.0 <2.9.2"
        }
    ]
}
{
    "schema": "olm.bundle",
    "name": "mtv-operator.v2.10.0",
    "package": "mtv-operator",
<<<<<<< HEAD
    "image": "registry.redhat.io/mtv-candidate/mtv-operator-bundle@sha256:fe0027d45225ac6b321d06262b8ae5f6327fde842abd3889bd7ae1af90027c36",
=======
    "image": "registry.redhat.io/mtv-candidate/mtv-operator-bundle@sha256:93736f24122a90993d154cf62092ee566888c8960bcbc63b8dde5aa311a8ecd6",
>>>>>>> 180ef284
    "properties": [
        {
            "type": "olm.gvk",
            "value": {
                "group": "forklift.konveyor.io",
                "kind": "ForkliftController",
                "version": "v1beta1"
            }
        },
        {
            "type": "olm.gvk",
            "value": {
                "group": "forklift.konveyor.io",
                "kind": "Hook",
                "version": "v1beta1"
            }
        },
        {
            "type": "olm.gvk",
            "value": {
                "group": "forklift.konveyor.io",
                "kind": "Host",
                "version": "v1beta1"
            }
        },
        {
            "type": "olm.gvk",
            "value": {
                "group": "forklift.konveyor.io",
                "kind": "Migration",
                "version": "v1beta1"
            }
        },
        {
            "type": "olm.gvk",
            "value": {
                "group": "forklift.konveyor.io",
                "kind": "NetworkMap",
                "version": "v1beta1"
            }
        },
        {
            "type": "olm.gvk",
            "value": {
                "group": "forklift.konveyor.io",
                "kind": "OpenstackVolumePopulator",
                "version": "v1beta1"
            }
        },
        {
            "type": "olm.gvk",
            "value": {
                "group": "forklift.konveyor.io",
                "kind": "OvirtVolumePopulator",
                "version": "v1beta1"
            }
        },
        {
            "type": "olm.gvk",
            "value": {
                "group": "forklift.konveyor.io",
                "kind": "Plan",
                "version": "v1beta1"
            }
        },
        {
            "type": "olm.gvk",
            "value": {
                "group": "forklift.konveyor.io",
                "kind": "Provider",
                "version": "v1beta1"
            }
        },
        {
            "type": "olm.gvk",
            "value": {
                "group": "forklift.konveyor.io",
                "kind": "StorageMap",
                "version": "v1beta1"
            }
        },
        {
            "type": "olm.gvk",
            "value": {
                "group": "forklift.konveyor.io",
                "kind": "VSphereXcopyVolumePopulator",
                "version": "v1beta1"
            }
        },
        {
            "type": "olm.package",
            "value": {
                "packageName": "mtv-operator",
                "version": "2.10.0"
            }
        },
        {
            "type": "olm.csv.metadata",
            "value": {
                "annotations": {
                    "alm-examples": "[\n  {\n    \"apiVersion\": \"forklift.konveyor.io/v1beta1\",\n    \"kind\": \"ForkliftController\",\n    \"metadata\": {\n      \"name\": \"forklift-controller\",\n      \"namespace\": \"openshift-mtv\"\n    },\n    \"spec\": {\n      \"feature_ui_plugin\": \"true\",\n      \"feature_validation\": \"true\",\n      \"feature_volume_populator\": \"true\"\n    }\n  },\n  {\n    \"apiVersion\": \"forklift.konveyor.io/v1beta1\",\n    \"kind\": \"Hook\",\n    \"metadata\": {\n      \"name\": \"example-hook\",\n      \"namespace\": \"openshift-mtv\"\n    },\n    \"spec\": {\n      \"image\": \"quay.io/konveyor/hook-runner\",\n      \"playbook\": \"\\u003cbase64-encoded-playbook\\u003e\"\n    }\n  },\n  {\n    \"apiVersion\": \"forklift.konveyor.io/v1beta1\",\n    \"kind\": \"Host\",\n    \"metadata\": {\n      \"name\": \"example-host\",\n      \"namespace\": \"openshift-mtv\"\n    },\n    \"spec\": {\n      \"id\": \"\",\n      \"ipAddress\": \"\",\n      \"provider\": {\n        \"name\": \"\",\n        \"namespace\": \"\"\n      }\n    }\n  },\n  {\n    \"apiVersion\": \"forklift.konveyor.io/v1beta1\",\n    \"kind\": \"Migration\",\n    \"metadata\": {\n      \"name\": \"example-migration\",\n      \"namespace\": \"openshift-mtv\"\n    },\n    \"spec\": {\n      \"plan\": {\n        \"name\": \"example-plan\",\n        \"namespace\": \"openshift-mtv\"\n      }\n    }\n  },\n  {\n    \"apiVersion\": \"forklift.konveyor.io/v1beta1\",\n    \"kind\": \"NetworkMap\",\n    \"metadata\": {\n      \"name\": \"example-networkmap\",\n      \"namespace\": \"openshift-mtv\"\n    },\n    \"spec\": {\n      \"map\": [\n        {\n          \"destination\": {\n            \"name\": \"\",\n            \"namespace\": \"\",\n            \"type\": \"pod\"\n          },\n          \"source\": {\n            \"id\": \"\"\n          }\n        }\n      ],\n      \"provider\": {\n        \"name\": \"\",\n        \"namespace\": \"\"\n      }\n    }\n  },\n  {\n    \"apiVersion\": \"forklift.konveyor.io/v1beta1\",\n    \"kind\": \"OpenstackVolumePopulator\",\n    \"metadata\": {\n      \"name\": \"example-openstack\",\n      \"namespace\": \"openshift-mtv\"\n    },\n    \"spec\": {\n      \"identityUrl\": \"\",\n      \"imageId\": \"\",\n      \"secretName\": \"\"\n    }\n  },\n  {\n    \"apiVersion\": \"forklift.konveyor.io/v1beta1\",\n    \"kind\": \"OvirtVolumePopulator\",\n    \"metadata\": {\n      \"name\": \"example-ovirt-imageio\",\n      \"namespace\": \"openshift-mtv\"\n    },\n    \"spec\": {\n      \"diskId\": \"\",\n      \"engineSecretName\": \"\",\n      \"engineUrl\": \"\"\n    }\n  },\n  {\n    \"apiVersion\": \"forklift.konveyor.io/v1beta1\",\n    \"kind\": \"Plan\",\n    \"metadata\": {\n      \"name\": \"example-plan\",\n      \"namespace\": \"openshift-mtv\"\n    },\n    \"spec\": {\n      \"provider\": {\n        \"destination\": {\n          \"name\": \"\",\n          \"namespace\": \"\"\n        },\n        \"source\": {\n          \"name\": \"\",\n          \"namespace\": \"\"\n        }\n      }\n    }\n  },\n  {\n    \"apiVersion\": \"forklift.konveyor.io/v1beta1\",\n    \"kind\": \"Provider\",\n    \"metadata\": {\n      \"name\": \"example-provider\",\n      \"namespace\": \"openshift-mtv\"\n    },\n    \"spec\": {\n      \"secret\": {\n        \"name\": \"\",\n        \"namespace\": \"\"\n      },\n      \"type\": \"vmware\",\n      \"url\": \"\"\n    }\n  },\n  {\n    \"apiVersion\": \"forklift.konveyor.io/v1beta1\",\n    \"kind\": \"StorageMap\",\n    \"metadata\": {\n      \"name\": \"example-storagemap\",\n      \"namespace\": \"openshift-mtv\"\n    },\n    \"spec\": {\n      \"map\": [\n        {\n          \"destination\": {\n            \"storageClass\": \"\"\n          },\n          \"source\": {\n            \"id\": \"\"\n          }\n        }\n      ],\n      \"provider\": {\n        \"name\": \"\",\n        \"namespace\": \"\"\n      }\n    }\n  }\n]",
                    "capabilities": "Seamless Upgrades",
                    "categories": "OpenShift Optional",
                    "certified": "true",
<<<<<<< HEAD
                    "containerImage": "registry.redhat.io/mtv-candidate/mtv-rhel9-operator@sha256:11840027b9097cbd172ec56c7217eac7aafca15e95720e902899c09b563228c0",
                    "createdAt": "2025-07-10T15:55:37Z",
=======
                    "containerImage": "registry.redhat.io/mtv-candidate/mtv-rhel9-operator@sha256:7c3ebb411c8aa43258e83e1cf47fda4711701cb950537434e708dba0b323d59f",
                    "createdAt": "2025-08-13T17:31:38Z",
>>>>>>> 180ef284
                    "description": "Facilitates migration of VM workloads to OpenShift Virtualization",
                    "features.operators.openshift.io/cnf": "false",
                    "features.operators.openshift.io/cni": "false",
                    "features.operators.openshift.io/csi": "false",
                    "features.operators.openshift.io/disconnected": "false",
                    "features.operators.openshift.io/fips-compliant": "true",
                    "features.operators.openshift.io/fipsmode": "true",
                    "features.operators.openshift.io/proxy-aware": "false",
                    "features.operators.openshift.io/tls-profiles": "false",
                    "features.operators.openshift.io/token-auth-aws": "false",
                    "features.operators.openshift.io/token-auth-azure": "false",
                    "features.operators.openshift.io/token-auth-gcp": "false",
                    "operatorframework.io/initialization-resource": "{\n  \"apiVersion\": \"forklift.konveyor.io/v1beta1\",\n  \"kind\": \"ForkliftController\",\n  \"metadata\": {\n    \"name\": \"forklift-controller\",\n    \"namespace\": \"openshift-mtv\"\n  },\n  \"spec\": {\n    \"feature_ui_plugin\": \"true\",\n    \"feature_validation\": \"true\",\n    \"feature_volume_populator\": \"true\"\n  }\n}",
                    "operatorframework.io/suggested-namespace": "openshift-mtv",
                    "operators.openshift.io/valid-subscription": "[\"OpenShift Kubernetes Engine\", \"OpenShift Container Platform\", \"OpenShift Platform Plus\"]",
                    "operators.operatorframework.io/builder": "operator-sdk-v1.38.0-ocp",
                    "operators.operatorframework.io/project_layout": "ansible.sdk.operatorframework.io/v1",
                    "repository": "https://github.com/kubev2v/forklift",
                    "support": "Red Hat"
                },
                "apiServiceDefinitions": {},
                "crdDescriptions": {
                    "owned": [
                        {
                            "name": "forkliftcontrollers.forklift.konveyor.io",
                            "version": "v1beta1",
                            "kind": "ForkliftController",
                            "displayName": "ForkliftController",
                            "description": "VM migration controller"
                        },
                        {
                            "name": "hooks.forklift.konveyor.io",
                            "version": "v1beta1",
                            "kind": "Hook",
                            "displayName": "Hook",
                            "description": "Hook schema for the hooks API"
                        },
                        {
                            "name": "hosts.forklift.konveyor.io",
                            "version": "v1beta1",
                            "kind": "Host",
                            "displayName": "Host",
                            "description": "VM host"
                        },
                        {
                            "name": "migrations.forklift.konveyor.io",
                            "version": "v1beta1",
                            "kind": "Migration",
                            "displayName": "Migration",
                            "description": "VM migration"
                        },
                        {
                            "name": "networkmaps.forklift.konveyor.io",
                            "version": "v1beta1",
                            "kind": "NetworkMap",
                            "displayName": "NetworkMap",
                            "description": "VM network map"
                        },
                        {
                            "name": "openstackvolumepopulators.forklift.konveyor.io",
                            "version": "v1beta1",
                            "kind": "OpenstackVolumePopulator",
                            "displayName": "OpenstackVolumePopulator",
                            "description": "OpenStack Volume Populator"
                        },
                        {
                            "name": "ovirtvolumepopulators.forklift.konveyor.io",
                            "version": "v1beta1",
                            "kind": "OvirtVolumePopulator",
                            "displayName": "OvirtVolumePopulator",
                            "description": "oVirt Volume Populator"
                        },
                        {
                            "name": "plans.forklift.konveyor.io",
                            "version": "v1beta1",
                            "kind": "Plan",
                            "displayName": "Plan",
                            "description": "VM migration plan"
                        },
                        {
                            "name": "providers.forklift.konveyor.io",
                            "version": "v1beta1",
                            "kind": "Provider",
                            "displayName": "Provider",
                            "description": "VM provider"
                        },
                        {
                            "name": "storagemaps.forklift.konveyor.io",
                            "version": "v1beta1",
                            "kind": "StorageMap",
                            "displayName": "StorageMap",
                            "description": "VM storage map"
                        },
                        {
                            "name": "vspherexcopyvolumepopulators.forklift.konveyor.io",
                            "version": "v1beta1",
                            "kind": "VSphereXcopyVolumePopulator",
                            "displayName": "VSphereXcopyVolumePopulator",
                            "description": "VSphere Xcopy Volume Populator"
                        }
                    ]
                },
                "description": "The Migration Toolkit for Virtualization Operator manages the deployment and life cycle of Migration Toolkit for Virtualization on [OpenShift](https://www.openshift.com/) Container Platform.\n\n### Installation\n\nOpenShift Virtualization must be installed on an OpenShift migration target cluster before you can use MTV to transfer any VMs to that cluster\n\nOnce you have successfully installed the Operator, proceed to deploy components by creating the required ForkliftController CR.\n\nBy default, the Operator installs the following components on a target cluster:\n\n* Controller, to coordinate migration processes.\n* UI, the web console to manage migrations.\n* Validation, a service to validate migration workflows.\n\n### Compatibility\n\nMigration Toolkit for Virtualization 2.7 is supported on OpenShift 4.15, 4.16 and 4.17\n\nMigration Toolkit for Virtualization 2.8 is supported on OpenShift 4.16, 4.17 and 4.18\n\nMore information on compatibility in the [MTV Lifecycle document](https://access.redhat.com/support/policy/updates/migration-toolkit-for-virtualization).\n\n### Documentation\nDocumentation can be found on the [Red Hat Customer Portal](https://access.redhat.com/documentation/en-us/migration_toolkit_for_virtualization/).\n\n### Getting help\nIf you encounter any issues while using Migration Toolkit for Virtualization Operator, create a [support case](https://access.redhat.com/support/cases/) for bugs, enhancements, or other requests.\n\n### Contributing\nYou can contribute by:\n\n* Creating a case in the [Red Hat Customer Portal](https://access.redhat.com/support/cases/) with any issues you find using Migration Toolkit for Application and its Operator.\n* Fixing issues by opening Pull Requests in the [KubeV2V](https://github.com/kubev2v/) under Forklift Projects.\n* Improving Forklift upstream [documentation](https://github.com/kubev2v/forklift-documentation/).\n",
                "displayName": "Migration Toolkit for Virtualization Operator",
                "installModes": [
                    {
                        "type": "OwnNamespace",
                        "supported": true
                    },
                    {
                        "type": "SingleNamespace",
                        "supported": false
                    },
                    {
                        "type": "MultiNamespace",
                        "supported": false
                    },
                    {
                        "type": "AllNamespaces",
                        "supported": false
                    }
                ],
                "keywords": [
                    "migration",
                    "forklift",
                    "konveyor",
                    "mtv"
                ],
                "links": [
                    {
                        "name": "Migration Toolkit for Virtualization Documentation",
                        "url": "https://access.redhat.com/documentation/en-us/migration_toolkit_for_virtualization"
                    },
                    {
                        "name": "Forklift Operator",
                        "url": "https://github.com/kubev2v/forklift"
                    }
                ],
                "maintainers": [
                    {
                        "name": "Red Hat",
                        "email": "openshift-operators@redhat.com"
                    }
                ],
                "maturity": "stable",
                "minKubeVersion": "1.27.0",
                "provider": {
                    "name": "Red Hat"
                }
            }
        }
    ],
    "relatedImages": [
        {
            "name": "",
<<<<<<< HEAD
            "image": "registry.redhat.io/mtv-candidate/mtv-operator-bundle@sha256:fe0027d45225ac6b321d06262b8ae5f6327fde842abd3889bd7ae1af90027c36"
        },
        {
            "name": "",
            "image": "registry.redhat.io/mtv-candidate/mtv-rhel9-operator@sha256:11840027b9097cbd172ec56c7217eac7aafca15e95720e902899c09b563228c0"
=======
            "image": "registry.redhat.io/mtv-candidate/mtv-operator-bundle@sha256:93736f24122a90993d154cf62092ee566888c8960bcbc63b8dde5aa311a8ecd6"
        },
        {
            "name": "",
            "image": "registry.redhat.io/mtv-candidate/mtv-rhel9-operator@sha256:7c3ebb411c8aa43258e83e1cf47fda4711701cb950537434e708dba0b323d59f"
>>>>>>> 180ef284
        }
    ]
}
{
    "schema": "olm.bundle",
    "name": "mtv-operator.v2.7.2",
    "package": "mtv-operator",
    "image": "registry.redhat.io/migration-toolkit-virtualization/mtv-operator-bundle@sha256:365115407964d182de7e7564438c6fd089e2c0bcc0f94ec48621ca0cc2bf0fe4",
    "properties": [
        {
            "type": "olm.gvk",
            "value": {
                "group": "forklift.konveyor.io",
                "kind": "ForkliftController",
                "version": "v1beta1"
            }
        },
        {
            "type": "olm.gvk",
            "value": {
                "group": "forklift.konveyor.io",
                "kind": "Hook",
                "version": "v1beta1"
            }
        },
        {
            "type": "olm.gvk",
            "value": {
                "group": "forklift.konveyor.io",
                "kind": "Host",
                "version": "v1beta1"
            }
        },
        {
            "type": "olm.gvk",
            "value": {
                "group": "forklift.konveyor.io",
                "kind": "Migration",
                "version": "v1beta1"
            }
        },
        {
            "type": "olm.gvk",
            "value": {
                "group": "forklift.konveyor.io",
                "kind": "NetworkMap",
                "version": "v1beta1"
            }
        },
        {
            "type": "olm.gvk",
            "value": {
                "group": "forklift.konveyor.io",
                "kind": "OpenstackVolumePopulator",
                "version": "v1beta1"
            }
        },
        {
            "type": "olm.gvk",
            "value": {
                "group": "forklift.konveyor.io",
                "kind": "OvirtVolumePopulator",
                "version": "v1beta1"
            }
        },
        {
            "type": "olm.gvk",
            "value": {
                "group": "forklift.konveyor.io",
                "kind": "Plan",
                "version": "v1beta1"
            }
        },
        {
            "type": "olm.gvk",
            "value": {
                "group": "forklift.konveyor.io",
                "kind": "Provider",
                "version": "v1beta1"
            }
        },
        {
            "type": "olm.gvk",
            "value": {
                "group": "forklift.konveyor.io",
                "kind": "StorageMap",
                "version": "v1beta1"
            }
        },
        {
            "type": "olm.package",
            "value": {
                "packageName": "mtv-operator",
                "version": "2.7.2"
            }
        },
        {
            "type": "olm.csv.metadata",
            "value": {
                "annotations": {
                    "alm-examples": "[\n  {\n    \"apiVersion\": \"forklift.konveyor.io/v1beta1\",\n    \"kind\": \"ForkliftController\",\n    \"metadata\": {\n      \"name\": \"forklift-controller\",\n      \"namespace\": \"openshift-mtv\"\n    },\n    \"spec\": {\n      \"feature_ui_plugin\": \"true\",\n      \"feature_validation\": \"true\",\n      \"feature_volume_populator\": \"true\"\n    }\n  },\n  {\n    \"apiVersion\": \"forklift.konveyor.io/v1beta1\",\n    \"kind\": \"Hook\",\n    \"metadata\": {\n      \"name\": \"example-hook\",\n      \"namespace\": \"openshift-mtv\"\n    },\n    \"spec\": {\n      \"image\": \"quay.io/konveyor/hook-runner\",\n      \"playbook\": \"<base64-encoded-playbook>\"\n    }\n  },\n  {\n    \"apiVersion\": \"forklift.konveyor.io/v1beta1\",\n    \"kind\": \"Host\",\n    \"metadata\": {\n      \"name\": \"example-host\",\n      \"namespace\": \"openshift-mtv\"\n    },\n    \"spec\": {\n      \"id\": \"\",\n      \"ipAddress\": \"\",\n      \"provider\": {\n        \"name\": \"\",\n        \"namespace\": \"\"\n      }\n    }\n  },\n  {\n    \"apiVersion\": \"forklift.konveyor.io/v1beta1\",\n    \"kind\": \"Migration\",\n    \"metadata\": {\n      \"name\": \"example-migration\",\n      \"namespace\": \"openshift-mtv\"\n    },\n    \"spec\": {\n      \"plan\": {\n        \"name\": \"example-plan\",\n        \"namespace\": \"openshift-mtv\"\n      }\n    }\n  },\n  {\n    \"apiVersion\": \"forklift.konveyor.io/v1beta1\",\n    \"kind\": \"NetworkMap\",\n    \"metadata\": {\n      \"name\": \"example-networkmap\",\n      \"namespace\": \"openshift-mtv\"\n    },\n    \"spec\": {\n      \"map\": [\n        {\n          \"destination\": {\n            \"name\": \"\",\n            \"namespace\": \"\",\n            \"type\": \"pod\"\n          },\n          \"source\": {\n            \"id\": \"\"\n          }\n        }\n      ],\n      \"provider\": {\n        \"name\": \"\",\n        \"namespace\": \"\"\n      }\n    }\n  },\n  {\n    \"apiVersion\": \"forklift.konveyor.io/v1beta1\",\n    \"kind\": \"OpenstackVolumePopulator\",\n    \"metadata\": {\n      \"name\": \"example-openstack\",\n      \"namespace\": \"openshift-mtv\"\n    },\n    \"spec\": {\n      \"identityUrl\": \"\",\n      \"imageId\": \"\",\n      \"secretName\": \"\"\n    }\n  },\n  {\n    \"apiVersion\": \"forklift.konveyor.io/v1beta1\",\n    \"kind\": \"OvirtVolumePopulator\",\n    \"metadata\": {\n      \"name\": \"example-ovirt-imageio\",\n      \"namespace\": \"openshift-mtv\"\n    },\n    \"spec\": {\n      \"diskId\": \"\",\n      \"engineSecretName\": \"\",\n      \"engineUrl\": \"\"\n    }\n  },\n  {\n    \"apiVersion\": \"forklift.konveyor.io/v1beta1\",\n    \"kind\": \"Plan\",\n    \"metadata\": {\n      \"name\": \"example-plan\",\n      \"namespace\": \"openshift-mtv\"\n    },\n    \"spec\": {\n      \"provider\": {\n        \"destination\": {\n          \"name\": \"\",\n          \"namespace\": \"\"\n        },\n        \"source\": {\n          \"name\": \"\",\n          \"namespace\": \"\"\n        }\n      }\n    }\n  },\n  {\n    \"apiVersion\": \"forklift.konveyor.io/v1beta1\",\n    \"kind\": \"Provider\",\n    \"metadata\": {\n      \"name\": \"example-provider\",\n      \"namespace\": \"openshift-mtv\"\n    },\n    \"spec\": {\n      \"secret\": {\n        \"name\": \"\",\n        \"namespace\": \"\"\n      },\n      \"type\": \"vmware\",\n      \"url\": \"\"\n    }\n  },\n  {\n    \"apiVersion\": \"forklift.konveyor.io/v1beta1\",\n    \"kind\": \"StorageMap\",\n    \"metadata\": {\n      \"name\": \"example-storagemap\",\n      \"namespace\": \"openshift-mtv\"\n    },\n    \"spec\": {\n      \"map\": [\n        {\n          \"destination\": {\n            \"storageClass\": \"\"\n          },\n          \"source\": {\n            \"id\": \"\"\n          }\n        }\n      ],\n      \"provider\": {\n        \"name\": \"\",\n        \"namespace\": \"\"\n      }\n    }\n  }\n]",
                    "capabilities": "Seamless Upgrades",
                    "categories": "OpenShift Optional",
                    "certified": "true",
                    "containerImage": "registry.redhat.io/migration-toolkit-virtualization/mtv-rhel8-operator@sha256:8dbeace89a921e0d11f85378099e39cc357702d2f20dfb9d14cebbe150d2500d",
                    "createdAt": "2024-10-11T14:05:47Z",
                    "description": "Facilitates migration of VM workloads to OpenShift Virtualization",
                    "features.operators.openshift.io/cnf": "false",
                    "features.operators.openshift.io/cni": "false",
                    "features.operators.openshift.io/csi": "false",
                    "features.operators.openshift.io/disconnected": "false",
                    "features.operators.openshift.io/fips-compliant": "true",
                    "features.operators.openshift.io/fipsmode": "true",
                    "features.operators.openshift.io/proxy-aware": "false",
                    "features.operators.openshift.io/tls-profiles": "false",
                    "features.operators.openshift.io/token-auth-aws": "false",
                    "features.operators.openshift.io/token-auth-azure": "false",
                    "features.operators.openshift.io/token-auth-gcp": "false",
                    "olm.skipRange": ">=0.0.0 <2.7.2",
                    "operatorframework.io/initialization-resource": "{\n  \"apiVersion\": \"forklift.konveyor.io/v1beta1\",\n  \"kind\": \"ForkliftController\",\n  \"metadata\": {\n    \"name\": \"forklift-controller\",\n    \"namespace\": \"openshift-mtv\"\n  },\n  \"spec\": {\n    \"feature_ui_plugin\": \"true\",\n    \"feature_validation\": \"true\",\n    \"feature_volume_populator\": \"true\"\n  }\n}",
                    "operatorframework.io/suggested-namespace": "openshift-mtv",
                    "operators.openshift.io/valid-subscription": "[\"OpenShift Kubernetes Engine\", \"OpenShift Container Platform\", \"OpenShift Platform Plus\"]",
                    "repository": "https://github.com/kubev2v/forklift",
                    "support": "Red Hat"
                },
                "apiServiceDefinitions": {},
                "crdDescriptions": {
                    "owned": [
                        {
                            "name": "forkliftcontrollers.forklift.konveyor.io",
                            "version": "v1beta1",
                            "kind": "ForkliftController",
                            "displayName": "ForkliftController",
                            "description": "VM migration controller"
                        },
                        {
                            "name": "hooks.forklift.konveyor.io",
                            "version": "v1beta1",
                            "kind": "Hook",
                            "displayName": "Hook",
                            "description": "Hook schema for the hooks API"
                        },
                        {
                            "name": "hosts.forklift.konveyor.io",
                            "version": "v1beta1",
                            "kind": "Host",
                            "displayName": "Host",
                            "description": "VM host"
                        },
                        {
                            "name": "migrations.forklift.konveyor.io",
                            "version": "v1beta1",
                            "kind": "Migration",
                            "displayName": "Migration",
                            "description": "VM migration"
                        },
                        {
                            "name": "networkmaps.forklift.konveyor.io",
                            "version": "v1beta1",
                            "kind": "NetworkMap",
                            "displayName": "NetworkMap",
                            "description": "VM network map"
                        },
                        {
                            "name": "openstackvolumepopulators.forklift.konveyor.io",
                            "version": "v1beta1",
                            "kind": "OpenstackVolumePopulator",
                            "displayName": "OpenstackVolumePopulator",
                            "description": "OpenStack Volume Populator"
                        },
                        {
                            "name": "ovirtvolumepopulators.forklift.konveyor.io",
                            "version": "v1beta1",
                            "kind": "OvirtVolumePopulator",
                            "displayName": "OvirtVolumePopulator",
                            "description": "oVirt Volume Populator"
                        },
                        {
                            "name": "plans.forklift.konveyor.io",
                            "version": "v1beta1",
                            "kind": "Plan",
                            "displayName": "Plan",
                            "description": "VM migration plan"
                        },
                        {
                            "name": "providers.forklift.konveyor.io",
                            "version": "v1beta1",
                            "kind": "Provider",
                            "displayName": "Provider",
                            "description": "VM provider"
                        },
                        {
                            "name": "storagemaps.forklift.konveyor.io",
                            "version": "v1beta1",
                            "kind": "StorageMap",
                            "displayName": "StorageMap",
                            "description": "VM storage map"
                        }
                    ]
                },
                "description": "The Migration Toolkit for Virtualization Operator manages the deployment and life cycle of Migration Toolkit for Virtualization on [OpenShift](https://www.openshift.com/) Container Platform.\n\n### Installation\n\nOpenShift Virtualization must be installed on an OpenShift migration target cluster before you can use MTV to transfer any VMs to that cluster\n\nOnce you have successfully installed the Operator, proceed to deploy components by creating the required ForkliftController CR.\n\nBy default, the Operator installs the following components on a target cluster:\n\n* Controller, to coordinate migration processes.\n* UI, the web console to manage migrations.\n* Validation, a service to validate migration workflows.\n\n### Compatibility\n\nMigration Toolkit for Virtualization 2.5 is supported on OpenShift 4.12 and 4.13\n\nMigration Toolkit for Virtualization 2.6 is supported on OpenShift 4.14 and 4.15\n\nMigration Toolkit for Virtualization 2.7 is supported on OpenShift 4.16 and 4.17\n\nMore information on compatibility in the [MTV Lifecycle document](https://access.redhat.com/articles/6001751).\n\n### Documentation\nDocumentation can be found on the [Red Hat Customer Portal](https://access.redhat.com/documentation/en-us/migration_toolkit_for_virtualization/).\n\n### Getting help\nIf you encounter any issues while using Migration Toolkit for Virtualization Operator, create a [support case](https://access.redhat.com/support/cases/) for bugs, enhancements, or other requests.\n\n### Contributing\nYou can contribute by:\n\n* Creating a case in the [Red Hat Customer Portal](https://access.redhat.com/support/cases/) with any issues you find using Migration Toolkit for Application and its Operator.\n* Fixing issues by opening Pull Requests in the [KubeV2V](https://github.com/kubev2v/) under Forklift Projects.\n* Improving Forklift upstream [documentation](https://github.com/kubev2v/forklift-documentation/).\n",
                "displayName": "Migration Toolkit for Virtualization Operator",
                "installModes": [
                    {
                        "type": "OwnNamespace",
                        "supported": true
                    },
                    {
                        "type": "SingleNamespace",
                        "supported": false
                    },
                    {
                        "type": "MultiNamespace",
                        "supported": false
                    },
                    {
                        "type": "AllNamespaces",
                        "supported": false
                    }
                ],
                "keywords": [
                    "migration",
                    "forklift",
                    "konveyor",
                    "mtv"
                ],
                "links": [
                    {
                        "name": "Migration Toolkit for Virtualization Documentation",
                        "url": "https://access.redhat.com/documentation/en-us/migration_toolkit_for_virtualization"
                    },
                    {
                        "name": "Forklift",
                        "url": "http://github.com/kubev2v/forklift"
                    }
                ],
                "maintainers": [
                    {
                        "name": "Red Hat",
                        "email": "openshift-operators@redhat.com"
                    }
                ],
                "maturity": "stable",
                "minKubeVersion": "1.27.0",
                "provider": {
                    "name": "Red Hat"
                }
            }
        }
    ],
    "relatedImages": [
        {
            "name": "api",
            "image": "registry.redhat.io/migration-toolkit-virtualization/mtv-api-rhel9@sha256:a65780c5680a6fbbd0e3d0eed423b14a9c9b3d7d17f801c1eb6eb6b777384ca5"
        },
        {
            "name": "ui_plugin",
            "image": "registry.redhat.io/migration-toolkit-virtualization/mtv-console-plugin-rhel9@sha256:8337924489a1747d4bbca6dd6ac42210731cf721b549b5830846b271621e2ac1"
        },
        {
            "name": "controller",
            "image": "registry.redhat.io/migration-toolkit-virtualization/mtv-controller-rhel9@sha256:6d0aeffbccaf9df83b42c530bf82707aa7c1cc16f72a5ef30b66fbd562c01ab3"
        },
        {
            "name": "must_gather",
            "image": "registry.redhat.io/migration-toolkit-virtualization/mtv-must-gather-rhel8@sha256:fd6fb83bbeb9010f7e91f0afc91beac0bf38cb79c2de8f533a2bd07b1b238262"
        },
        {
            "name": "openstack_populator",
            "image": "registry.redhat.io/migration-toolkit-virtualization/mtv-openstack-populator-rhel9@sha256:1dd8f0f08ff1323d910fea8adfa13cef64c2fd2f01968e4d9d55f71cf42835d3"
        },
        {
            "name": "",
            "image": "registry.redhat.io/migration-toolkit-virtualization/mtv-operator-bundle@sha256:365115407964d182de7e7564438c6fd089e2c0bcc0f94ec48621ca0cc2bf0fe4"
        },
        {
            "name": "ova_provider_server",
            "image": "registry.redhat.io/migration-toolkit-virtualization/mtv-ova-provider-server-rhel9@sha256:936fd68d7659683de7789fcf34d2e5873bd4bd1534c01c2d80501647f7c3c442"
        },
        {
            "name": "populator_controller",
            "image": "registry.redhat.io/migration-toolkit-virtualization/mtv-populator-controller-rhel9@sha256:8c05a303be5c536f4051ef291475b578d4d38ca0946fb4b4dd8bca376ef432aa"
        },
        {
            "name": "mtv-rhel8-operator-8dbeace89a921e0d11f85378099e39cc357702d2f20dfb9d14cebbe150d2500d-annotation",
            "image": "registry.redhat.io/migration-toolkit-virtualization/mtv-rhel8-operator@sha256:8dbeace89a921e0d11f85378099e39cc357702d2f20dfb9d14cebbe150d2500d"
        },
        {
            "name": "forklift-operator",
            "image": "registry.redhat.io/migration-toolkit-virtualization/mtv-rhel8-operator@sha256:8dbeace89a921e0d11f85378099e39cc357702d2f20dfb9d14cebbe150d2500d"
        },
        {
            "name": "rhv_populator",
            "image": "registry.redhat.io/migration-toolkit-virtualization/mtv-rhv-populator-rhel8@sha256:e91c2e5473f3e24c185dd25e9843f333e6d7419d9c5f4d4396669717b5969683"
        },
        {
            "name": "validation",
            "image": "registry.redhat.io/migration-toolkit-virtualization/mtv-validation-rhel9@sha256:c543dbbb66fcac02345e1d3c12333780721bf049dca0f0a27d4c55b15a5d3e14"
        },
        {
            "name": "virt_v2v",
            "image": "registry.redhat.io/migration-toolkit-virtualization/mtv-virt-v2v-rhel9@sha256:4bea07e101740afc36a1617363a79b1c474efcacd584f6e475a53b3f2395a079"
        }
    ]
}
{
    "schema": "olm.bundle",
    "name": "mtv-operator.v2.8.5",
    "package": "mtv-operator",
    "image": "registry.redhat.io/migration-toolkit-virtualization/mtv-operator-bundle@sha256:29ce66f04b7339725d0e3dd7d4cfeca794c33e917e0deef00c44149a86a1c3b9",
    "properties": [
        {
            "type": "olm.gvk",
            "value": {
                "group": "forklift.konveyor.io",
                "kind": "ForkliftController",
                "version": "v1beta1"
            }
        },
        {
            "type": "olm.gvk",
            "value": {
                "group": "forklift.konveyor.io",
                "kind": "Hook",
                "version": "v1beta1"
            }
        },
        {
            "type": "olm.gvk",
            "value": {
                "group": "forklift.konveyor.io",
                "kind": "Host",
                "version": "v1beta1"
            }
        },
        {
            "type": "olm.gvk",
            "value": {
                "group": "forklift.konveyor.io",
                "kind": "Migration",
                "version": "v1beta1"
            }
        },
        {
            "type": "olm.gvk",
            "value": {
                "group": "forklift.konveyor.io",
                "kind": "NetworkMap",
                "version": "v1beta1"
            }
        },
        {
            "type": "olm.gvk",
            "value": {
                "group": "forklift.konveyor.io",
                "kind": "OpenstackVolumePopulator",
                "version": "v1beta1"
            }
        },
        {
            "type": "olm.gvk",
            "value": {
                "group": "forklift.konveyor.io",
                "kind": "OvirtVolumePopulator",
                "version": "v1beta1"
            }
        },
        {
            "type": "olm.gvk",
            "value": {
                "group": "forklift.konveyor.io",
                "kind": "Plan",
                "version": "v1beta1"
            }
        },
        {
            "type": "olm.gvk",
            "value": {
                "group": "forklift.konveyor.io",
                "kind": "Provider",
                "version": "v1beta1"
            }
        },
        {
            "type": "olm.gvk",
            "value": {
                "group": "forklift.konveyor.io",
                "kind": "StorageMap",
                "version": "v1beta1"
            }
        },
        {
            "type": "olm.gvk",
            "value": {
                "group": "forklift.konveyor.io",
                "kind": "VSphereXcopyVolumePopulator",
                "version": "v1beta1"
            }
        },
        {
            "type": "olm.package",
            "value": {
                "packageName": "mtv-operator",
                "version": "2.8.5"
            }
        },
        {
            "type": "olm.csv.metadata",
            "value": {
                "annotations": {
                    "alm-examples": "[\n  {\n    \"apiVersion\": \"forklift.konveyor.io/v1beta1\",\n    \"kind\": \"ForkliftController\",\n    \"metadata\": {\n      \"name\": \"forklift-controller\",\n      \"namespace\": \"openshift-mtv\"\n    },\n    \"spec\": {\n      \"feature_ui_plugin\": \"true\",\n      \"feature_validation\": \"true\",\n      \"feature_volume_populator\": \"true\"\n    }\n  },\n  {\n    \"apiVersion\": \"forklift.konveyor.io/v1beta1\",\n    \"kind\": \"Hook\",\n    \"metadata\": {\n      \"name\": \"example-hook\",\n      \"namespace\": \"openshift-mtv\"\n    },\n    \"spec\": {\n      \"image\": \"quay.io/konveyor/hook-runner\",\n      \"playbook\": \"<base64-encoded-playbook>\"\n    }\n  },\n  {\n    \"apiVersion\": \"forklift.konveyor.io/v1beta1\",\n    \"kind\": \"Host\",\n    \"metadata\": {\n      \"name\": \"example-host\",\n      \"namespace\": \"openshift-mtv\"\n    },\n    \"spec\": {\n      \"id\": \"\",\n      \"ipAddress\": \"\",\n      \"provider\": {\n        \"name\": \"\",\n        \"namespace\": \"\"\n      }\n    }\n  },\n  {\n    \"apiVersion\": \"forklift.konveyor.io/v1beta1\",\n    \"kind\": \"Migration\",\n    \"metadata\": {\n      \"name\": \"example-migration\",\n      \"namespace\": \"openshift-mtv\"\n    },\n    \"spec\": {\n      \"plan\": {\n        \"name\": \"example-plan\",\n        \"namespace\": \"openshift-mtv\"\n      }\n    }\n  },\n  {\n    \"apiVersion\": \"forklift.konveyor.io/v1beta1\",\n    \"kind\": \"NetworkMap\",\n    \"metadata\": {\n      \"name\": \"example-networkmap\",\n      \"namespace\": \"openshift-mtv\"\n    },\n    \"spec\": {\n      \"map\": [\n        {\n          \"destination\": {\n            \"name\": \"\",\n            \"namespace\": \"\",\n            \"type\": \"pod\"\n          },\n          \"source\": {\n            \"id\": \"\"\n          }\n        }\n      ],\n      \"provider\": {\n        \"name\": \"\",\n        \"namespace\": \"\"\n      }\n    }\n  },\n  {\n    \"apiVersion\": \"forklift.konveyor.io/v1beta1\",\n    \"kind\": \"OpenstackVolumePopulator\",\n    \"metadata\": {\n      \"name\": \"example-openstack\",\n      \"namespace\": \"openshift-mtv\"\n    },\n    \"spec\": {\n      \"identityUrl\": \"\",\n      \"imageId\": \"\",\n      \"secretName\": \"\"\n    }\n  },\n  {\n    \"apiVersion\": \"forklift.konveyor.io/v1beta1\",\n    \"kind\": \"OvirtVolumePopulator\",\n    \"metadata\": {\n      \"name\": \"example-ovirt-imageio\",\n      \"namespace\": \"openshift-mtv\"\n    },\n    \"spec\": {\n      \"diskId\": \"\",\n      \"engineSecretName\": \"\",\n      \"engineUrl\": \"\"\n    }\n  },\n  {\n    \"apiVersion\": \"forklift.konveyor.io/v1beta1\",\n    \"kind\": \"Plan\",\n    \"metadata\": {\n      \"name\": \"example-plan\",\n      \"namespace\": \"openshift-mtv\"\n    },\n    \"spec\": {\n      \"provider\": {\n        \"destination\": {\n          \"name\": \"\",\n          \"namespace\": \"\"\n        },\n        \"source\": {\n          \"name\": \"\",\n          \"namespace\": \"\"\n        }\n      }\n    }\n  },\n  {\n    \"apiVersion\": \"forklift.konveyor.io/v1beta1\",\n    \"kind\": \"Provider\",\n    \"metadata\": {\n      \"name\": \"example-provider\",\n      \"namespace\": \"openshift-mtv\"\n    },\n    \"spec\": {\n      \"secret\": {\n        \"name\": \"\",\n        \"namespace\": \"\"\n      },\n      \"type\": \"vmware\",\n      \"url\": \"\"\n    }\n  },\n  {\n    \"apiVersion\": \"forklift.konveyor.io/v1beta1\",\n    \"kind\": \"StorageMap\",\n    \"metadata\": {\n      \"name\": \"example-storagemap\",\n      \"namespace\": \"openshift-mtv\"\n    },\n    \"spec\": {\n      \"map\": [\n        {\n          \"destination\": {\n            \"storageClass\": \"\"\n          },\n          \"source\": {\n            \"id\": \"\"\n          }\n        }\n      ],\n      \"provider\": {\n        \"name\": \"\",\n        \"namespace\": \"\"\n      }\n    }\n  }\n]",
                    "capabilities": "Seamless Upgrades",
                    "categories": "OpenShift Optional",
                    "certified": "true",
                    "containerImage": "registry.redhat.io/migration-toolkit-virtualization/mtv-rhel9-operator@sha256:d267c04e414d986daba9750bad590d6387bcb798df64bc583da97d88b182dc9f",
                    "createdAt": "2025-05-29T13:56:42Z",
                    "description": "Facilitates migration of VM workloads to OpenShift Virtualization",
                    "features.operators.openshift.io/cnf": "false",
                    "features.operators.openshift.io/cni": "false",
                    "features.operators.openshift.io/csi": "false",
                    "features.operators.openshift.io/disconnected": "false",
                    "features.operators.openshift.io/fips-compliant": "true",
                    "features.operators.openshift.io/fipsmode": "true",
                    "features.operators.openshift.io/proxy-aware": "false",
                    "features.operators.openshift.io/tls-profiles": "false",
                    "features.operators.openshift.io/token-auth-aws": "false",
                    "features.operators.openshift.io/token-auth-azure": "false",
                    "features.operators.openshift.io/token-auth-gcp": "false",
                    "olm.skipRange": ">=0.0.0 <2.8.5",
                    "operatorframework.io/initialization-resource": "{\n  \"apiVersion\": \"forklift.konveyor.io/v1beta1\",\n  \"kind\": \"ForkliftController\",\n  \"metadata\": {\n    \"name\": \"forklift-controller\",\n    \"namespace\": \"openshift-mtv\"\n  },\n  \"spec\": {\n    \"feature_ui_plugin\": \"true\",\n    \"feature_validation\": \"true\",\n    \"feature_volume_populator\": \"true\"\n  }\n}",
                    "operatorframework.io/suggested-namespace": "openshift-mtv",
                    "operators.openshift.io/valid-subscription": "[\"OpenShift Kubernetes Engine\", \"OpenShift Container Platform\", \"OpenShift Platform Plus\"]",
                    "repository": "https://github.com/kubev2v/forklift",
                    "support": "Red Hat"
                },
                "apiServiceDefinitions": {},
                "crdDescriptions": {
                    "owned": [
                        {
                            "name": "forkliftcontrollers.forklift.konveyor.io",
                            "version": "v1beta1",
                            "kind": "ForkliftController",
                            "displayName": "ForkliftController",
                            "description": "VM migration controller"
                        },
                        {
                            "name": "hooks.forklift.konveyor.io",
                            "version": "v1beta1",
                            "kind": "Hook",
                            "displayName": "Hook",
                            "description": "Hook schema for the hooks API"
                        },
                        {
                            "name": "hosts.forklift.konveyor.io",
                            "version": "v1beta1",
                            "kind": "Host",
                            "displayName": "Host",
                            "description": "VM host"
                        },
                        {
                            "name": "migrations.forklift.konveyor.io",
                            "version": "v1beta1",
                            "kind": "Migration",
                            "displayName": "Migration",
                            "description": "VM migration"
                        },
                        {
                            "name": "networkmaps.forklift.konveyor.io",
                            "version": "v1beta1",
                            "kind": "NetworkMap",
                            "displayName": "NetworkMap",
                            "description": "VM network map"
                        },
                        {
                            "name": "openstackvolumepopulators.forklift.konveyor.io",
                            "version": "v1beta1",
                            "kind": "OpenstackVolumePopulator",
                            "displayName": "OpenstackVolumePopulator",
                            "description": "OpenStack Volume Populator"
                        },
                        {
                            "name": "ovirtvolumepopulators.forklift.konveyor.io",
                            "version": "v1beta1",
                            "kind": "OvirtVolumePopulator",
                            "displayName": "OvirtVolumePopulator",
                            "description": "oVirt Volume Populator"
                        },
                        {
                            "name": "plans.forklift.konveyor.io",
                            "version": "v1beta1",
                            "kind": "Plan",
                            "displayName": "Plan",
                            "description": "VM migration plan"
                        },
                        {
                            "name": "providers.forklift.konveyor.io",
                            "version": "v1beta1",
                            "kind": "Provider",
                            "displayName": "Provider",
                            "description": "VM provider"
                        },
                        {
                            "name": "storagemaps.forklift.konveyor.io",
                            "version": "v1beta1",
                            "kind": "StorageMap",
                            "displayName": "StorageMap",
                            "description": "VM storage map"
                        },
                        {
                            "name": "vspherexcopyvolumepopulators.forklift.konveyor.io",
                            "version": "v1beta1",
                            "kind": "VSphereXcopyVolumePopulator",
                            "displayName": "VSphereXcopyVolumePopulator",
                            "description": "VSphere Xcopy Volume Populator"
                        }
                    ]
                },
                "description": "The Migration Toolkit for Virtualization Operator manages the deployment and life cycle of Migration Toolkit for Virtualization on [OpenShift](https://www.openshift.com/) Container Platform.\n\n### Installation\n\nOpenShift Virtualization must be installed on an OpenShift migration target cluster before you can use MTV to transfer any VMs to that cluster\n\nOnce you have successfully installed the Operator, proceed to deploy components by creating the required ForkliftController CR.\n\nBy default, the Operator installs the following components on a target cluster:\n\n* Controller, to coordinate migration processes.\n* UI, the web console to manage migrations.\n* Validation, a service to validate migration workflows.\n\n### Compatibility\n\nMigration Toolkit for Virtualization 2.7 is supported on OpenShift 4.15, 4.16 and 4.17\n\nMigration Toolkit for Virtualization 2.8 is supported on OpenShift 4.16, 4.17, 4.18 and 4.19\n\nMore information on compatibility in the [MTV Lifecycle document](https://access.redhat.com/support/policy/updates/migration-toolkit-for-virtualization).\n\n### Documentation\nDocumentation can be found on the [Red Hat Customer Portal](https://access.redhat.com/documentation/en-us/migration_toolkit_for_virtualization/).\n\n### Getting help\nIf you encounter any issues while using Migration Toolkit for Virtualization Operator, create a [support case](https://access.redhat.com/support/cases/) for bugs, enhancements, or other requests.\n\n### Contributing\nYou can contribute by:\n\n* Creating a case in the [Red Hat Customer Portal](https://access.redhat.com/support/cases/) with any issues you find using Migration Toolkit for Application and its Operator.\n* Fixing issues by opening Pull Requests in the [KubeV2V](https://github.com/kubev2v/) under Forklift Projects.\n* Improving Forklift upstream [documentation](https://github.com/kubev2v/forklift-documentation/).\n",
                "displayName": "Migration Toolkit for Virtualization Operator",
                "installModes": [
                    {
                        "type": "OwnNamespace",
                        "supported": true
                    },
                    {
                        "type": "SingleNamespace",
                        "supported": false
                    },
                    {
                        "type": "MultiNamespace",
                        "supported": false
                    },
                    {
                        "type": "AllNamespaces",
                        "supported": false
                    }
                ],
                "keywords": [
                    "migration",
                    "forklift",
                    "konveyor",
                    "mtv"
                ],
                "links": [
                    {
                        "name": "Migration Toolkit for Virtualization Documentation",
                        "url": "https://access.redhat.com/documentation/en-us/migration_toolkit_for_virtualization"
                    },
                    {
                        "name": "Forklift",
                        "url": "http://github.com/kubev2v/forklift"
                    }
                ],
                "maintainers": [
                    {
                        "name": "Red Hat",
                        "email": "openshift-operators@redhat.com"
                    }
                ],
                "maturity": "stable",
                "minKubeVersion": "1.27.0",
                "provider": {
                    "name": "Red Hat"
                }
            }
        }
    ],
    "relatedImages": [
        {
            "name": "api",
            "image": "registry.redhat.io/migration-toolkit-virtualization/mtv-api-rhel9@sha256:8933f1a8dad97352e225e1a1f7f0edbd2820fd60ff1d0c80a49065257b6ca9f1"
        },
        {
            "name": "ui_plugin",
            "image": "registry.redhat.io/migration-toolkit-virtualization/mtv-console-plugin-rhel9@sha256:1344719931cedfd7c64acc9419af6fc0cc5850c23b2aa3e597d9f92600b6259b"
        },
        {
            "name": "controller",
            "image": "registry.redhat.io/migration-toolkit-virtualization/mtv-controller-rhel9@sha256:80fdc43060387a455d177019de81ab274dbdf754b9ab68a61696068d9c4bfaac"
        },
        {
            "name": "must_gather",
            "image": "registry.redhat.io/migration-toolkit-virtualization/mtv-must-gather-rhel8@sha256:6a3c257eae44adde04d7b2a7e3b0f2bb966f0e6aa53a23302258618bb27d064b"
        },
        {
            "name": "openstack_populator",
            "image": "registry.redhat.io/migration-toolkit-virtualization/mtv-openstack-populator-rhel9@sha256:4861381a24d81f3f25153af9c066839be83cf74adf5ec900464719197611af27"
        },
        {
            "name": "",
            "image": "registry.redhat.io/migration-toolkit-virtualization/mtv-operator-bundle@sha256:29ce66f04b7339725d0e3dd7d4cfeca794c33e917e0deef00c44149a86a1c3b9"
        },
        {
            "name": "ova_provider_server",
            "image": "registry.redhat.io/migration-toolkit-virtualization/mtv-ova-provider-server-rhel9@sha256:49b2a58eeb994c5398f31e89abeb2959b079207de29fae876eb8ab90a2f79b95"
        },
        {
            "name": "populator_controller",
            "image": "registry.redhat.io/migration-toolkit-virtualization/mtv-populator-controller-rhel9@sha256:84998b76aab53a0ca9a83a6b8baf3cb408763fba07008e3c892e2669740b481f"
        },
        {
            "name": "mtv-rhel9-operator-d267c04e414d986daba9750bad590d6387bcb798df64bc583da97d88b182dc9f-annotation",
            "image": "registry.redhat.io/migration-toolkit-virtualization/mtv-rhel9-operator@sha256:d267c04e414d986daba9750bad590d6387bcb798df64bc583da97d88b182dc9f"
        },
        {
            "name": "forklift-operator",
            "image": "registry.redhat.io/migration-toolkit-virtualization/mtv-rhel9-operator@sha256:d267c04e414d986daba9750bad590d6387bcb798df64bc583da97d88b182dc9f"
        },
        {
            "name": "rhv_populator",
            "image": "registry.redhat.io/migration-toolkit-virtualization/mtv-rhv-populator-rhel8@sha256:930d472f486c74d36ffc3e9ed510044e15745a6350503b386f5221c82df2a7f6"
        },
        {
            "name": "validation",
            "image": "registry.redhat.io/migration-toolkit-virtualization/mtv-validation-rhel9@sha256:d2f7d3e51e225c045376eb435169b2a7b11e0b7de98d11e78d2a21d4540565d5"
        },
        {
            "name": "virt_v2v",
            "image": "registry.redhat.io/migration-toolkit-virtualization/mtv-virt-v2v-rhel9@sha256:931b5d94251a065c819b3e1b39a9d35e0919174b98b0ffde86dae71a15f2f1d5"
        },
        {
            "name": "vsphere_xcopy_volume_populator",
            "image": "registry.redhat.io/migration-toolkit-virtualization/mtv-vsphere-xcopy-volume-populator-rhel9@sha256:d6ca7787981b6229eedce40893280381abfaa124dd84be3bc1fb6f043a22d2d1"
        }
    ]
}
{
    "schema": "olm.bundle",
    "name": "mtv-operator.v2.9.0",
    "package": "mtv-operator",
    "image": "registry.redhat.io/migration-toolkit-virtualization/mtv-operator-bundle@sha256:a196eebace0fe49f7c6bd92f8f538c38a8e6e161d2bc125f5cfc8ebf29ff2a5f",
    "properties": [
        {
            "type": "olm.gvk",
            "value": {
                "group": "forklift.konveyor.io",
                "kind": "ForkliftController",
                "version": "v1beta1"
            }
        },
        {
            "type": "olm.gvk",
            "value": {
                "group": "forklift.konveyor.io",
                "kind": "Hook",
                "version": "v1beta1"
            }
        },
        {
            "type": "olm.gvk",
            "value": {
                "group": "forklift.konveyor.io",
                "kind": "Host",
                "version": "v1beta1"
            }
        },
        {
            "type": "olm.gvk",
            "value": {
                "group": "forklift.konveyor.io",
                "kind": "Migration",
                "version": "v1beta1"
            }
        },
        {
            "type": "olm.gvk",
            "value": {
                "group": "forklift.konveyor.io",
                "kind": "NetworkMap",
                "version": "v1beta1"
            }
        },
        {
            "type": "olm.gvk",
            "value": {
                "group": "forklift.konveyor.io",
                "kind": "OpenstackVolumePopulator",
                "version": "v1beta1"
            }
        },
        {
            "type": "olm.gvk",
            "value": {
                "group": "forklift.konveyor.io",
                "kind": "OvirtVolumePopulator",
                "version": "v1beta1"
            }
        },
        {
            "type": "olm.gvk",
            "value": {
                "group": "forklift.konveyor.io",
                "kind": "Plan",
                "version": "v1beta1"
            }
        },
        {
            "type": "olm.gvk",
            "value": {
                "group": "forklift.konveyor.io",
                "kind": "Provider",
                "version": "v1beta1"
            }
        },
        {
            "type": "olm.gvk",
            "value": {
                "group": "forklift.konveyor.io",
                "kind": "StorageMap",
                "version": "v1beta1"
            }
        },
        {
            "type": "olm.gvk",
            "value": {
                "group": "forklift.konveyor.io",
                "kind": "VSphereXcopyVolumePopulator",
                "version": "v1beta1"
            }
        },
        {
            "type": "olm.package",
            "value": {
                "packageName": "mtv-operator",
                "version": "2.9.0"
            }
        },
        {
            "type": "olm.csv.metadata",
            "value": {
                "annotations": {
                    "alm-examples": "[\n  {\n    \"apiVersion\": \"forklift.konveyor.io/v1beta1\",\n    \"kind\": \"ForkliftController\",\n    \"metadata\": {\n      \"name\": \"forklift-controller\",\n      \"namespace\": \"openshift-mtv\"\n    },\n    \"spec\": {\n      \"feature_ui_plugin\": \"true\",\n      \"feature_validation\": \"true\",\n      \"feature_volume_populator\": \"true\"\n    }\n  },\n  {\n    \"apiVersion\": \"forklift.konveyor.io/v1beta1\",\n    \"kind\": \"Hook\",\n    \"metadata\": {\n      \"name\": \"example-hook\",\n      \"namespace\": \"openshift-mtv\"\n    },\n    \"spec\": {\n      \"image\": \"quay.io/konveyor/hook-runner\",\n      \"playbook\": \"\\u003cbase64-encoded-playbook\\u003e\"\n    }\n  },\n  {\n    \"apiVersion\": \"forklift.konveyor.io/v1beta1\",\n    \"kind\": \"Host\",\n    \"metadata\": {\n      \"name\": \"example-host\",\n      \"namespace\": \"openshift-mtv\"\n    },\n    \"spec\": {\n      \"id\": \"\",\n      \"ipAddress\": \"\",\n      \"provider\": {\n        \"name\": \"\",\n        \"namespace\": \"\"\n      }\n    }\n  },\n  {\n    \"apiVersion\": \"forklift.konveyor.io/v1beta1\",\n    \"kind\": \"Migration\",\n    \"metadata\": {\n      \"name\": \"example-migration\",\n      \"namespace\": \"openshift-mtv\"\n    },\n    \"spec\": {\n      \"plan\": {\n        \"name\": \"example-plan\",\n        \"namespace\": \"openshift-mtv\"\n      }\n    }\n  },\n  {\n    \"apiVersion\": \"forklift.konveyor.io/v1beta1\",\n    \"kind\": \"NetworkMap\",\n    \"metadata\": {\n      \"name\": \"example-networkmap\",\n      \"namespace\": \"openshift-mtv\"\n    },\n    \"spec\": {\n      \"map\": [\n        {\n          \"destination\": {\n            \"name\": \"\",\n            \"namespace\": \"\",\n            \"type\": \"pod\"\n          },\n          \"source\": {\n            \"id\": \"\"\n          }\n        }\n      ],\n      \"provider\": {\n        \"name\": \"\",\n        \"namespace\": \"\"\n      }\n    }\n  },\n  {\n    \"apiVersion\": \"forklift.konveyor.io/v1beta1\",\n    \"kind\": \"OpenstackVolumePopulator\",\n    \"metadata\": {\n      \"name\": \"example-openstack\",\n      \"namespace\": \"openshift-mtv\"\n    },\n    \"spec\": {\n      \"identityUrl\": \"\",\n      \"imageId\": \"\",\n      \"secretName\": \"\"\n    }\n  },\n  {\n    \"apiVersion\": \"forklift.konveyor.io/v1beta1\",\n    \"kind\": \"OvirtVolumePopulator\",\n    \"metadata\": {\n      \"name\": \"example-ovirt-imageio\",\n      \"namespace\": \"openshift-mtv\"\n    },\n    \"spec\": {\n      \"diskId\": \"\",\n      \"engineSecretName\": \"\",\n      \"engineUrl\": \"\"\n    }\n  },\n  {\n    \"apiVersion\": \"forklift.konveyor.io/v1beta1\",\n    \"kind\": \"Plan\",\n    \"metadata\": {\n      \"name\": \"example-plan\",\n      \"namespace\": \"openshift-mtv\"\n    },\n    \"spec\": {\n      \"provider\": {\n        \"destination\": {\n          \"name\": \"\",\n          \"namespace\": \"\"\n        },\n        \"source\": {\n          \"name\": \"\",\n          \"namespace\": \"\"\n        }\n      }\n    }\n  },\n  {\n    \"apiVersion\": \"forklift.konveyor.io/v1beta1\",\n    \"kind\": \"Provider\",\n    \"metadata\": {\n      \"name\": \"example-provider\",\n      \"namespace\": \"openshift-mtv\"\n    },\n    \"spec\": {\n      \"secret\": {\n        \"name\": \"\",\n        \"namespace\": \"\"\n      },\n      \"type\": \"vmware\",\n      \"url\": \"\"\n    }\n  },\n  {\n    \"apiVersion\": \"forklift.konveyor.io/v1beta1\",\n    \"kind\": \"StorageMap\",\n    \"metadata\": {\n      \"name\": \"example-storagemap\",\n      \"namespace\": \"openshift-mtv\"\n    },\n    \"spec\": {\n      \"map\": [\n        {\n          \"destination\": {\n            \"storageClass\": \"\"\n          },\n          \"source\": {\n            \"id\": \"\"\n          }\n        }\n      ],\n      \"provider\": {\n        \"name\": \"\",\n        \"namespace\": \"\"\n      }\n    }\n  }\n]",
                    "capabilities": "Seamless Upgrades",
                    "categories": "OpenShift Optional",
                    "certified": "true",
                    "containerImage": "registry.redhat.io/migration-toolkit-virtualization/mtv-rhel9-operator@sha256:882cf7d237ca58fa2f21f40c699d522bbb1f9b98ce1699449d943c0dbb6caeaf",
                    "createdAt": "2025-07-10T11:59:44Z",
                    "description": "Facilitates migration of VM workloads to OpenShift Virtualization",
                    "features.operators.openshift.io/cnf": "false",
                    "features.operators.openshift.io/cni": "false",
                    "features.operators.openshift.io/csi": "false",
                    "features.operators.openshift.io/disconnected": "false",
                    "features.operators.openshift.io/fips-compliant": "true",
                    "features.operators.openshift.io/fipsmode": "true",
                    "features.operators.openshift.io/proxy-aware": "false",
                    "features.operators.openshift.io/tls-profiles": "false",
                    "features.operators.openshift.io/token-auth-aws": "false",
                    "features.operators.openshift.io/token-auth-azure": "false",
                    "features.operators.openshift.io/token-auth-gcp": "false",
                    "operatorframework.io/initialization-resource": "{\n  \"apiVersion\": \"forklift.konveyor.io/v1beta1\",\n  \"kind\": \"ForkliftController\",\n  \"metadata\": {\n    \"name\": \"forklift-controller\",\n    \"namespace\": \"openshift-mtv\"\n  },\n  \"spec\": {\n    \"feature_ui_plugin\": \"true\",\n    \"feature_validation\": \"true\",\n    \"feature_volume_populator\": \"true\"\n  }\n}",
                    "operatorframework.io/suggested-namespace": "openshift-mtv",
                    "operators.openshift.io/valid-subscription": "[\"OpenShift Kubernetes Engine\", \"OpenShift Container Platform\", \"OpenShift Platform Plus\"]",
                    "operators.operatorframework.io/builder": "operator-sdk-v1.38.0-ocp",
                    "operators.operatorframework.io/project_layout": "ansible.sdk.operatorframework.io/v1",
                    "repository": "https://github.com/kubev2v/forklift",
                    "support": "Red Hat"
                },
                "apiServiceDefinitions": {},
                "crdDescriptions": {
                    "owned": [
                        {
                            "name": "forkliftcontrollers.forklift.konveyor.io",
                            "version": "v1beta1",
                            "kind": "ForkliftController",
                            "displayName": "ForkliftController",
                            "description": "VM migration controller"
                        },
                        {
                            "name": "hooks.forklift.konveyor.io",
                            "version": "v1beta1",
                            "kind": "Hook",
                            "displayName": "Hook",
                            "description": "Hook schema for the hooks API"
                        },
                        {
                            "name": "hosts.forklift.konveyor.io",
                            "version": "v1beta1",
                            "kind": "Host",
                            "displayName": "Host",
                            "description": "VM host"
                        },
                        {
                            "name": "migrations.forklift.konveyor.io",
                            "version": "v1beta1",
                            "kind": "Migration",
                            "displayName": "Migration",
                            "description": "VM migration"
                        },
                        {
                            "name": "networkmaps.forklift.konveyor.io",
                            "version": "v1beta1",
                            "kind": "NetworkMap",
                            "displayName": "NetworkMap",
                            "description": "VM network map"
                        },
                        {
                            "name": "openstackvolumepopulators.forklift.konveyor.io",
                            "version": "v1beta1",
                            "kind": "OpenstackVolumePopulator",
                            "displayName": "OpenstackVolumePopulator",
                            "description": "OpenStack Volume Populator"
                        },
                        {
                            "name": "ovirtvolumepopulators.forklift.konveyor.io",
                            "version": "v1beta1",
                            "kind": "OvirtVolumePopulator",
                            "displayName": "OvirtVolumePopulator",
                            "description": "oVirt Volume Populator"
                        },
                        {
                            "name": "plans.forklift.konveyor.io",
                            "version": "v1beta1",
                            "kind": "Plan",
                            "displayName": "Plan",
                            "description": "VM migration plan"
                        },
                        {
                            "name": "providers.forklift.konveyor.io",
                            "version": "v1beta1",
                            "kind": "Provider",
                            "displayName": "Provider",
                            "description": "VM provider"
                        },
                        {
                            "name": "storagemaps.forklift.konveyor.io",
                            "version": "v1beta1",
                            "kind": "StorageMap",
                            "displayName": "StorageMap",
                            "description": "VM storage map"
                        },
                        {
                            "name": "vspherexcopyvolumepopulators.forklift.konveyor.io",
                            "version": "v1beta1",
                            "kind": "VSphereXcopyVolumePopulator",
                            "displayName": "VSphereXcopyVolumePopulator",
                            "description": "VSphere Xcopy Volume Populator"
                        }
                    ]
                },
                "description": "The Migration Toolkit for Virtualization Operator manages the deployment and life cycle of Migration Toolkit for Virtualization on [OpenShift](https://www.openshift.com/) Container Platform.\n\n### Installation\n\nOpenShift Virtualization must be installed on an OpenShift migration target cluster before you can use MTV to transfer any VMs to that cluster\n\nOnce you have successfully installed the Operator, proceed to deploy components by creating the required ForkliftController CR.\n\nBy default, the Operator installs the following components on a target cluster:\n\n* Controller, to coordinate migration processes.\n* UI, the web console to manage migrations.\n* Validation, a service to validate migration workflows.\n\n### Compatibility\n\nMigration Toolkit for Virtualization 2.8 is supported on OpenShift 4.16, 4.17 and 4.18\n\nMigration Toolkit for Virtualization 2.9 is supported on OpenShift 4.17, 4.18 and 4.19\n\nMore information on compatibility in the [MTV Lifecycle document](https://access.redhat.com/support/policy/updates/migration-toolkit-for-virtualization).\n\n### Documentation\nDocumentation can be found on the [Red Hat Customer Portal](https://access.redhat.com/documentation/en-us/migration_toolkit_for_virtualization/).\n\n### Getting help\nIf you encounter any issues while using Migration Toolkit for Virtualization Operator, create a [support case](https://access.redhat.com/support/cases/) for bugs, enhancements, or other requests.\n\n### Contributing\nYou can contribute by:\n\n* Creating a case in the [Red Hat Customer Portal](https://access.redhat.com/support/cases/) with any issues you find using Migration Toolkit for Application and its Operator.\n* Fixing issues by opening Pull Requests in the [KubeV2V](https://github.com/kubev2v/) under Forklift Projects.\n* Improving Forklift upstream [documentation](https://github.com/kubev2v/forklift-documentation/).\n",
                "displayName": "Migration Toolkit for Virtualization Operator",
                "installModes": [
                    {
                        "type": "OwnNamespace",
                        "supported": true
                    },
                    {
                        "type": "SingleNamespace",
                        "supported": false
                    },
                    {
                        "type": "MultiNamespace",
                        "supported": false
                    },
                    {
                        "type": "AllNamespaces",
                        "supported": false
                    }
                ],
                "keywords": [
                    "migration",
                    "forklift",
                    "konveyor",
                    "mtv"
                ],
                "links": [
                    {
                        "name": "Migration Toolkit for Virtualization Documentation",
                        "url": "https://access.redhat.com/documentation/en-us/migration_toolkit_for_virtualization"
                    },
                    {
                        "name": "Forklift Operator",
                        "url": "https://github.com/kubev2v/forklift"
                    }
                ],
                "maintainers": [
                    {
                        "name": "Red Hat",
                        "email": "openshift-operators@redhat.com"
                    }
                ],
                "maturity": "stable",
                "minKubeVersion": "1.27.0",
                "provider": {
                    "name": "Red Hat"
                }
            }
        }
    ],
    "relatedImages": [
        {
            "name": "",
            "image": "registry.redhat.io/migration-toolkit-virtualization/mtv-operator-bundle@sha256:a196eebace0fe49f7c6bd92f8f538c38a8e6e161d2bc125f5cfc8ebf29ff2a5f"
        },
        {
            "name": "",
            "image": "registry.redhat.io/migration-toolkit-virtualization/mtv-rhel9-operator@sha256:882cf7d237ca58fa2f21f40c699d522bbb1f9b98ce1699449d943c0dbb6caeaf"
        }
    ]
}
{
    "schema": "olm.bundle",
    "name": "mtv-operator.v2.9.1",
    "package": "mtv-operator",
    "image": "registry.redhat.io/migration-toolkit-virtualization/mtv-operator-bundle@sha256:2ec876af85d597623ae62262dc73ed897c95528c1f22f6a49c692c588bd8ad87",
    "properties": [
        {
            "type": "olm.gvk",
            "value": {
                "group": "forklift.konveyor.io",
                "kind": "ForkliftController",
                "version": "v1beta1"
            }
        },
        {
            "type": "olm.gvk",
            "value": {
                "group": "forklift.konveyor.io",
                "kind": "Hook",
                "version": "v1beta1"
            }
        },
        {
            "type": "olm.gvk",
            "value": {
                "group": "forklift.konveyor.io",
                "kind": "Host",
                "version": "v1beta1"
            }
        },
        {
            "type": "olm.gvk",
            "value": {
                "group": "forklift.konveyor.io",
                "kind": "Migration",
                "version": "v1beta1"
            }
        },
        {
            "type": "olm.gvk",
            "value": {
                "group": "forklift.konveyor.io",
                "kind": "NetworkMap",
                "version": "v1beta1"
            }
        },
        {
            "type": "olm.gvk",
            "value": {
                "group": "forklift.konveyor.io",
                "kind": "OpenstackVolumePopulator",
                "version": "v1beta1"
            }
        },
        {
            "type": "olm.gvk",
            "value": {
                "group": "forklift.konveyor.io",
                "kind": "OvirtVolumePopulator",
                "version": "v1beta1"
            }
        },
        {
            "type": "olm.gvk",
            "value": {
                "group": "forklift.konveyor.io",
                "kind": "Plan",
                "version": "v1beta1"
            }
        },
        {
            "type": "olm.gvk",
            "value": {
                "group": "forklift.konveyor.io",
                "kind": "Provider",
                "version": "v1beta1"
            }
        },
        {
            "type": "olm.gvk",
            "value": {
                "group": "forklift.konveyor.io",
                "kind": "StorageMap",
                "version": "v1beta1"
            }
        },
        {
            "type": "olm.gvk",
            "value": {
                "group": "forklift.konveyor.io",
                "kind": "VSphereXcopyVolumePopulator",
                "version": "v1beta1"
            }
        },
        {
            "type": "olm.package",
            "value": {
                "packageName": "mtv-operator",
                "version": "2.9.1"
            }
        },
        {
            "type": "olm.csv.metadata",
            "value": {
                "annotations": {
                    "alm-examples": "[\n  {\n    \"apiVersion\": \"forklift.konveyor.io/v1beta1\",\n    \"kind\": \"ForkliftController\",\n    \"metadata\": {\n      \"name\": \"forklift-controller\",\n      \"namespace\": \"openshift-mtv\"\n    },\n    \"spec\": {\n      \"feature_ui_plugin\": \"true\",\n      \"feature_validation\": \"true\",\n      \"feature_volume_populator\": \"true\"\n    }\n  },\n  {\n    \"apiVersion\": \"forklift.konveyor.io/v1beta1\",\n    \"kind\": \"Hook\",\n    \"metadata\": {\n      \"name\": \"example-hook\",\n      \"namespace\": \"openshift-mtv\"\n    },\n    \"spec\": {\n      \"image\": \"quay.io/konveyor/hook-runner\",\n      \"playbook\": \"\\u003cbase64-encoded-playbook\\u003e\"\n    }\n  },\n  {\n    \"apiVersion\": \"forklift.konveyor.io/v1beta1\",\n    \"kind\": \"Host\",\n    \"metadata\": {\n      \"name\": \"example-host\",\n      \"namespace\": \"openshift-mtv\"\n    },\n    \"spec\": {\n      \"id\": \"\",\n      \"ipAddress\": \"\",\n      \"provider\": {\n        \"name\": \"\",\n        \"namespace\": \"\"\n      }\n    }\n  },\n  {\n    \"apiVersion\": \"forklift.konveyor.io/v1beta1\",\n    \"kind\": \"Migration\",\n    \"metadata\": {\n      \"name\": \"example-migration\",\n      \"namespace\": \"openshift-mtv\"\n    },\n    \"spec\": {\n      \"plan\": {\n        \"name\": \"example-plan\",\n        \"namespace\": \"openshift-mtv\"\n      }\n    }\n  },\n  {\n    \"apiVersion\": \"forklift.konveyor.io/v1beta1\",\n    \"kind\": \"NetworkMap\",\n    \"metadata\": {\n      \"name\": \"example-networkmap\",\n      \"namespace\": \"openshift-mtv\"\n    },\n    \"spec\": {\n      \"map\": [\n        {\n          \"destination\": {\n            \"name\": \"\",\n            \"namespace\": \"\",\n            \"type\": \"pod\"\n          },\n          \"source\": {\n            \"id\": \"\"\n          }\n        }\n      ],\n      \"provider\": {\n        \"name\": \"\",\n        \"namespace\": \"\"\n      }\n    }\n  },\n  {\n    \"apiVersion\": \"forklift.konveyor.io/v1beta1\",\n    \"kind\": \"OpenstackVolumePopulator\",\n    \"metadata\": {\n      \"name\": \"example-openstack\",\n      \"namespace\": \"openshift-mtv\"\n    },\n    \"spec\": {\n      \"identityUrl\": \"\",\n      \"imageId\": \"\",\n      \"secretName\": \"\"\n    }\n  },\n  {\n    \"apiVersion\": \"forklift.konveyor.io/v1beta1\",\n    \"kind\": \"OvirtVolumePopulator\",\n    \"metadata\": {\n      \"name\": \"example-ovirt-imageio\",\n      \"namespace\": \"openshift-mtv\"\n    },\n    \"spec\": {\n      \"diskId\": \"\",\n      \"engineSecretName\": \"\",\n      \"engineUrl\": \"\"\n    }\n  },\n  {\n    \"apiVersion\": \"forklift.konveyor.io/v1beta1\",\n    \"kind\": \"Plan\",\n    \"metadata\": {\n      \"name\": \"example-plan\",\n      \"namespace\": \"openshift-mtv\"\n    },\n    \"spec\": {\n      \"provider\": {\n        \"destination\": {\n          \"name\": \"\",\n          \"namespace\": \"\"\n        },\n        \"source\": {\n          \"name\": \"\",\n          \"namespace\": \"\"\n        }\n      }\n    }\n  },\n  {\n    \"apiVersion\": \"forklift.konveyor.io/v1beta1\",\n    \"kind\": \"Provider\",\n    \"metadata\": {\n      \"name\": \"example-provider\",\n      \"namespace\": \"openshift-mtv\"\n    },\n    \"spec\": {\n      \"secret\": {\n        \"name\": \"\",\n        \"namespace\": \"\"\n      },\n      \"type\": \"vmware\",\n      \"url\": \"\"\n    }\n  },\n  {\n    \"apiVersion\": \"forklift.konveyor.io/v1beta1\",\n    \"kind\": \"StorageMap\",\n    \"metadata\": {\n      \"name\": \"example-storagemap\",\n      \"namespace\": \"openshift-mtv\"\n    },\n    \"spec\": {\n      \"map\": [\n        {\n          \"destination\": {\n            \"storageClass\": \"\"\n          },\n          \"source\": {\n            \"id\": \"\"\n          }\n        }\n      ],\n      \"provider\": {\n        \"name\": \"\",\n        \"namespace\": \"\"\n      }\n    }\n  }\n]",
                    "capabilities": "Seamless Upgrades",
                    "categories": "OpenShift Optional",
                    "certified": "true",
                    "containerImage": "registry.redhat.io/migration-toolkit-virtualization/mtv-rhel9-operator@sha256:ad8a11cb6e0eb645d0a426c170272f8840d36a18eb4ed2dbbf0c8a2f705ecc55",
                    "createdAt": "2025-07-28T12:42:43Z",
                    "description": "Facilitates migration of VM workloads to OpenShift Virtualization",
                    "features.operators.openshift.io/cnf": "false",
                    "features.operators.openshift.io/cni": "false",
                    "features.operators.openshift.io/csi": "false",
                    "features.operators.openshift.io/disconnected": "false",
                    "features.operators.openshift.io/fips-compliant": "true",
                    "features.operators.openshift.io/fipsmode": "true",
                    "features.operators.openshift.io/proxy-aware": "false",
                    "features.operators.openshift.io/tls-profiles": "false",
                    "features.operators.openshift.io/token-auth-aws": "false",
                    "features.operators.openshift.io/token-auth-azure": "false",
                    "features.operators.openshift.io/token-auth-gcp": "false",
                    "operatorframework.io/initialization-resource": "{\n  \"apiVersion\": \"forklift.konveyor.io/v1beta1\",\n  \"kind\": \"ForkliftController\",\n  \"metadata\": {\n    \"name\": \"forklift-controller\",\n    \"namespace\": \"openshift-mtv\"\n  },\n  \"spec\": {\n    \"feature_ui_plugin\": \"true\",\n    \"feature_validation\": \"true\",\n    \"feature_volume_populator\": \"true\"\n  }\n}",
                    "operatorframework.io/suggested-namespace": "openshift-mtv",
                    "operators.openshift.io/valid-subscription": "[\"OpenShift Kubernetes Engine\", \"OpenShift Container Platform\", \"OpenShift Platform Plus\"]",
                    "operators.operatorframework.io/builder": "operator-sdk-v1.38.0-ocp",
                    "operators.operatorframework.io/project_layout": "ansible.sdk.operatorframework.io/v1",
                    "repository": "https://github.com/kubev2v/forklift",
                    "support": "Red Hat"
                },
                "apiServiceDefinitions": {},
                "crdDescriptions": {
                    "owned": [
                        {
                            "name": "forkliftcontrollers.forklift.konveyor.io",
                            "version": "v1beta1",
                            "kind": "ForkliftController",
                            "displayName": "ForkliftController",
                            "description": "VM migration controller"
                        },
                        {
                            "name": "hooks.forklift.konveyor.io",
                            "version": "v1beta1",
                            "kind": "Hook",
                            "displayName": "Hook",
                            "description": "Hook schema for the hooks API"
                        },
                        {
                            "name": "hosts.forklift.konveyor.io",
                            "version": "v1beta1",
                            "kind": "Host",
                            "displayName": "Host",
                            "description": "VM host"
                        },
                        {
                            "name": "migrations.forklift.konveyor.io",
                            "version": "v1beta1",
                            "kind": "Migration",
                            "displayName": "Migration",
                            "description": "VM migration"
                        },
                        {
                            "name": "networkmaps.forklift.konveyor.io",
                            "version": "v1beta1",
                            "kind": "NetworkMap",
                            "displayName": "NetworkMap",
                            "description": "VM network map"
                        },
                        {
                            "name": "openstackvolumepopulators.forklift.konveyor.io",
                            "version": "v1beta1",
                            "kind": "OpenstackVolumePopulator",
                            "displayName": "OpenstackVolumePopulator",
                            "description": "OpenStack Volume Populator"
                        },
                        {
                            "name": "ovirtvolumepopulators.forklift.konveyor.io",
                            "version": "v1beta1",
                            "kind": "OvirtVolumePopulator",
                            "displayName": "OvirtVolumePopulator",
                            "description": "oVirt Volume Populator"
                        },
                        {
                            "name": "plans.forklift.konveyor.io",
                            "version": "v1beta1",
                            "kind": "Plan",
                            "displayName": "Plan",
                            "description": "VM migration plan"
                        },
                        {
                            "name": "providers.forklift.konveyor.io",
                            "version": "v1beta1",
                            "kind": "Provider",
                            "displayName": "Provider",
                            "description": "VM provider"
                        },
                        {
                            "name": "storagemaps.forklift.konveyor.io",
                            "version": "v1beta1",
                            "kind": "StorageMap",
                            "displayName": "StorageMap",
                            "description": "VM storage map"
                        },
                        {
                            "name": "vspherexcopyvolumepopulators.forklift.konveyor.io",
                            "version": "v1beta1",
                            "kind": "VSphereXcopyVolumePopulator",
                            "displayName": "VSphereXcopyVolumePopulator",
                            "description": "VSphere Xcopy Volume Populator"
                        }
                    ]
                },
                "description": "The Migration Toolkit for Virtualization Operator manages the deployment and life cycle of Migration Toolkit for Virtualization on [OpenShift](https://www.openshift.com/) Container Platform.\n\n### Installation\n\nOpenShift Virtualization must be installed on an OpenShift migration target cluster before you can use MTV to transfer any VMs to that cluster\n\nOnce you have successfully installed the Operator, proceed to deploy components by creating the required ForkliftController CR.\n\nBy default, the Operator installs the following components on a target cluster:\n\n* Controller, to coordinate migration processes.\n* UI, the web console to manage migrations.\n* Validation, a service to validate migration workflows.\n\n### Compatibility\n\nMigration Toolkit for Virtualization 2.8 is supported on OpenShift 4.16, 4.17 and 4.18\n\nMigration Toolkit for Virtualization 2.9 is supported on OpenShift 4.17, 4.18 and 4.19\n\nMore information on compatibility in the [MTV Lifecycle document](https://access.redhat.com/support/policy/updates/migration-toolkit-for-virtualization).\n\n### Documentation\nDocumentation can be found on the [Red Hat Customer Portal](https://access.redhat.com/documentation/en-us/migration_toolkit_for_virtualization/).\n\n### Getting help\nIf you encounter any issues while using Migration Toolkit for Virtualization Operator, create a [support case](https://access.redhat.com/support/cases/) for bugs, enhancements, or other requests.\n\n### Contributing\nYou can contribute by:\n\n* Creating a case in the [Red Hat Customer Portal](https://access.redhat.com/support/cases/) with any issues you find using Migration Toolkit for Application and its Operator.\n* Fixing issues by opening Pull Requests in the [KubeV2V](https://github.com/kubev2v/) under Forklift Projects.\n* Improving Forklift upstream [documentation](https://github.com/kubev2v/forklift-documentation/).\n",
                "displayName": "Migration Toolkit for Virtualization Operator",
                "installModes": [
                    {
                        "type": "OwnNamespace",
                        "supported": true
                    },
                    {
                        "type": "SingleNamespace",
                        "supported": false
                    },
                    {
                        "type": "MultiNamespace",
                        "supported": false
                    },
                    {
                        "type": "AllNamespaces",
                        "supported": false
                    }
                ],
                "keywords": [
                    "migration",
                    "forklift",
                    "konveyor",
                    "mtv"
                ],
                "links": [
                    {
                        "name": "Migration Toolkit for Virtualization Documentation",
                        "url": "https://access.redhat.com/documentation/en-us/migration_toolkit_for_virtualization"
                    },
                    {
                        "name": "Forklift Operator",
                        "url": "https://github.com/kubev2v/forklift"
                    }
                ],
                "maintainers": [
                    {
                        "name": "Red Hat",
                        "email": "openshift-operators@redhat.com"
                    }
                ],
                "maturity": "stable",
                "minKubeVersion": "1.27.0",
                "provider": {
                    "name": "Red Hat"
                }
            }
        }
    ],
    "relatedImages": [
        {
            "name": "",
            "image": "registry.redhat.io/migration-toolkit-virtualization/mtv-operator-bundle@sha256:2ec876af85d597623ae62262dc73ed897c95528c1f22f6a49c692c588bd8ad87"
        },
        {
            "name": "",
            "image": "registry.redhat.io/migration-toolkit-virtualization/mtv-rhel9-operator@sha256:ad8a11cb6e0eb645d0a426c170272f8840d36a18eb4ed2dbbf0c8a2f705ecc55"
        }
    ]
}
{
    "schema": "olm.bundle",
    "name": "mtv-operator.v2.9.2",
    "package": "mtv-operator",
    "image": "registry.redhat.io/migration-toolkit-virtualization/mtv-operator-bundle@sha256:e938e54250e716027aaa8a9e0e1729aee30e0b7a8618a054c0f2afe7dfd33b60",
    "properties": [
        {
            "type": "olm.gvk",
            "value": {
                "group": "forklift.konveyor.io",
                "kind": "ForkliftController",
                "version": "v1beta1"
            }
        },
        {
            "type": "olm.gvk",
            "value": {
                "group": "forklift.konveyor.io",
                "kind": "Hook",
                "version": "v1beta1"
            }
        },
        {
            "type": "olm.gvk",
            "value": {
                "group": "forklift.konveyor.io",
                "kind": "Host",
                "version": "v1beta1"
            }
        },
        {
            "type": "olm.gvk",
            "value": {
                "group": "forklift.konveyor.io",
                "kind": "Migration",
                "version": "v1beta1"
            }
        },
        {
            "type": "olm.gvk",
            "value": {
                "group": "forklift.konveyor.io",
                "kind": "NetworkMap",
                "version": "v1beta1"
            }
        },
        {
            "type": "olm.gvk",
            "value": {
                "group": "forklift.konveyor.io",
                "kind": "OpenstackVolumePopulator",
                "version": "v1beta1"
            }
        },
        {
            "type": "olm.gvk",
            "value": {
                "group": "forklift.konveyor.io",
                "kind": "OvirtVolumePopulator",
                "version": "v1beta1"
            }
        },
        {
            "type": "olm.gvk",
            "value": {
                "group": "forklift.konveyor.io",
                "kind": "Plan",
                "version": "v1beta1"
            }
        },
        {
            "type": "olm.gvk",
            "value": {
                "group": "forklift.konveyor.io",
                "kind": "Provider",
                "version": "v1beta1"
            }
        },
        {
            "type": "olm.gvk",
            "value": {
                "group": "forklift.konveyor.io",
                "kind": "StorageMap",
                "version": "v1beta1"
            }
        },
        {
            "type": "olm.gvk",
            "value": {
                "group": "forklift.konveyor.io",
                "kind": "VSphereXcopyVolumePopulator",
                "version": "v1beta1"
            }
        },
        {
            "type": "olm.package",
            "value": {
                "packageName": "mtv-operator",
                "version": "2.9.2"
            }
        },
        {
            "type": "olm.csv.metadata",
            "value": {
                "annotations": {
                    "alm-examples": "[\n  {\n    \"apiVersion\": \"forklift.konveyor.io/v1beta1\",\n    \"kind\": \"ForkliftController\",\n    \"metadata\": {\n      \"name\": \"forklift-controller\",\n      \"namespace\": \"openshift-mtv\"\n    },\n    \"spec\": {\n      \"feature_ui_plugin\": \"true\",\n      \"feature_validation\": \"true\",\n      \"feature_volume_populator\": \"true\"\n    }\n  },\n  {\n    \"apiVersion\": \"forklift.konveyor.io/v1beta1\",\n    \"kind\": \"Hook\",\n    \"metadata\": {\n      \"name\": \"example-hook\",\n      \"namespace\": \"openshift-mtv\"\n    },\n    \"spec\": {\n      \"image\": \"quay.io/konveyor/hook-runner\",\n      \"playbook\": \"\\u003cbase64-encoded-playbook\\u003e\"\n    }\n  },\n  {\n    \"apiVersion\": \"forklift.konveyor.io/v1beta1\",\n    \"kind\": \"Host\",\n    \"metadata\": {\n      \"name\": \"example-host\",\n      \"namespace\": \"openshift-mtv\"\n    },\n    \"spec\": {\n      \"id\": \"\",\n      \"ipAddress\": \"\",\n      \"provider\": {\n        \"name\": \"\",\n        \"namespace\": \"\"\n      }\n    }\n  },\n  {\n    \"apiVersion\": \"forklift.konveyor.io/v1beta1\",\n    \"kind\": \"Migration\",\n    \"metadata\": {\n      \"name\": \"example-migration\",\n      \"namespace\": \"openshift-mtv\"\n    },\n    \"spec\": {\n      \"plan\": {\n        \"name\": \"example-plan\",\n        \"namespace\": \"openshift-mtv\"\n      }\n    }\n  },\n  {\n    \"apiVersion\": \"forklift.konveyor.io/v1beta1\",\n    \"kind\": \"NetworkMap\",\n    \"metadata\": {\n      \"name\": \"example-networkmap\",\n      \"namespace\": \"openshift-mtv\"\n    },\n    \"spec\": {\n      \"map\": [\n        {\n          \"destination\": {\n            \"name\": \"\",\n            \"namespace\": \"\",\n            \"type\": \"pod\"\n          },\n          \"source\": {\n            \"id\": \"\"\n          }\n        }\n      ],\n      \"provider\": {\n        \"name\": \"\",\n        \"namespace\": \"\"\n      }\n    }\n  },\n  {\n    \"apiVersion\": \"forklift.konveyor.io/v1beta1\",\n    \"kind\": \"OpenstackVolumePopulator\",\n    \"metadata\": {\n      \"name\": \"example-openstack\",\n      \"namespace\": \"openshift-mtv\"\n    },\n    \"spec\": {\n      \"identityUrl\": \"\",\n      \"imageId\": \"\",\n      \"secretName\": \"\"\n    }\n  },\n  {\n    \"apiVersion\": \"forklift.konveyor.io/v1beta1\",\n    \"kind\": \"OvirtVolumePopulator\",\n    \"metadata\": {\n      \"name\": \"example-ovirt-imageio\",\n      \"namespace\": \"openshift-mtv\"\n    },\n    \"spec\": {\n      \"diskId\": \"\",\n      \"engineSecretName\": \"\",\n      \"engineUrl\": \"\"\n    }\n  },\n  {\n    \"apiVersion\": \"forklift.konveyor.io/v1beta1\",\n    \"kind\": \"Plan\",\n    \"metadata\": {\n      \"name\": \"example-plan\",\n      \"namespace\": \"openshift-mtv\"\n    },\n    \"spec\": {\n      \"provider\": {\n        \"destination\": {\n          \"name\": \"\",\n          \"namespace\": \"\"\n        },\n        \"source\": {\n          \"name\": \"\",\n          \"namespace\": \"\"\n        }\n      }\n    }\n  },\n  {\n    \"apiVersion\": \"forklift.konveyor.io/v1beta1\",\n    \"kind\": \"Provider\",\n    \"metadata\": {\n      \"name\": \"example-provider\",\n      \"namespace\": \"openshift-mtv\"\n    },\n    \"spec\": {\n      \"secret\": {\n        \"name\": \"\",\n        \"namespace\": \"\"\n      },\n      \"type\": \"vmware\",\n      \"url\": \"\"\n    }\n  },\n  {\n    \"apiVersion\": \"forklift.konveyor.io/v1beta1\",\n    \"kind\": \"StorageMap\",\n    \"metadata\": {\n      \"name\": \"example-storagemap\",\n      \"namespace\": \"openshift-mtv\"\n    },\n    \"spec\": {\n      \"map\": [\n        {\n          \"destination\": {\n            \"storageClass\": \"\"\n          },\n          \"source\": {\n            \"id\": \"\"\n          }\n        }\n      ],\n      \"provider\": {\n        \"name\": \"\",\n        \"namespace\": \"\"\n      }\n    }\n  }\n]",
                    "capabilities": "Seamless Upgrades",
                    "categories": "OpenShift Optional",
                    "certified": "true",
                    "containerImage": "registry.redhat.io/migration-toolkit-virtualization/mtv-rhel9-operator@sha256:ec2310a59d6b55783190f5a3511fd43011e38e3be262e8b875051d586fb9f2fa",
                    "createdAt": "2025-08-06T19:08:32Z",
                    "description": "Facilitates migration of VM workloads to OpenShift Virtualization",
                    "features.operators.openshift.io/cnf": "false",
                    "features.operators.openshift.io/cni": "false",
                    "features.operators.openshift.io/csi": "false",
                    "features.operators.openshift.io/disconnected": "false",
                    "features.operators.openshift.io/fips-compliant": "true",
                    "features.operators.openshift.io/fipsmode": "true",
                    "features.operators.openshift.io/proxy-aware": "false",
                    "features.operators.openshift.io/tls-profiles": "false",
                    "features.operators.openshift.io/token-auth-aws": "false",
                    "features.operators.openshift.io/token-auth-azure": "false",
                    "features.operators.openshift.io/token-auth-gcp": "false",
                    "operatorframework.io/initialization-resource": "{\n  \"apiVersion\": \"forklift.konveyor.io/v1beta1\",\n  \"kind\": \"ForkliftController\",\n  \"metadata\": {\n    \"name\": \"forklift-controller\",\n    \"namespace\": \"openshift-mtv\"\n  },\n  \"spec\": {\n    \"feature_ui_plugin\": \"true\",\n    \"feature_validation\": \"true\",\n    \"feature_volume_populator\": \"true\"\n  }\n}",
                    "operatorframework.io/suggested-namespace": "openshift-mtv",
                    "operators.openshift.io/valid-subscription": "[\"OpenShift Kubernetes Engine\", \"OpenShift Container Platform\", \"OpenShift Platform Plus\"]",
                    "operators.operatorframework.io/builder": "operator-sdk-v1.38.0-ocp",
                    "operators.operatorframework.io/project_layout": "ansible.sdk.operatorframework.io/v1",
                    "repository": "https://github.com/kubev2v/forklift",
                    "support": "Red Hat"
                },
                "apiServiceDefinitions": {},
                "crdDescriptions": {
                    "owned": [
                        {
                            "name": "forkliftcontrollers.forklift.konveyor.io",
                            "version": "v1beta1",
                            "kind": "ForkliftController",
                            "displayName": "ForkliftController",
                            "description": "VM migration controller"
                        },
                        {
                            "name": "hooks.forklift.konveyor.io",
                            "version": "v1beta1",
                            "kind": "Hook",
                            "displayName": "Hook",
                            "description": "Hook schema for the hooks API"
                        },
                        {
                            "name": "hosts.forklift.konveyor.io",
                            "version": "v1beta1",
                            "kind": "Host",
                            "displayName": "Host",
                            "description": "VM host"
                        },
                        {
                            "name": "migrations.forklift.konveyor.io",
                            "version": "v1beta1",
                            "kind": "Migration",
                            "displayName": "Migration",
                            "description": "VM migration"
                        },
                        {
                            "name": "networkmaps.forklift.konveyor.io",
                            "version": "v1beta1",
                            "kind": "NetworkMap",
                            "displayName": "NetworkMap",
                            "description": "VM network map"
                        },
                        {
                            "name": "openstackvolumepopulators.forklift.konveyor.io",
                            "version": "v1beta1",
                            "kind": "OpenstackVolumePopulator",
                            "displayName": "OpenstackVolumePopulator",
                            "description": "OpenStack Volume Populator"
                        },
                        {
                            "name": "ovirtvolumepopulators.forklift.konveyor.io",
                            "version": "v1beta1",
                            "kind": "OvirtVolumePopulator",
                            "displayName": "OvirtVolumePopulator",
                            "description": "oVirt Volume Populator"
                        },
                        {
                            "name": "plans.forklift.konveyor.io",
                            "version": "v1beta1",
                            "kind": "Plan",
                            "displayName": "Plan",
                            "description": "VM migration plan"
                        },
                        {
                            "name": "providers.forklift.konveyor.io",
                            "version": "v1beta1",
                            "kind": "Provider",
                            "displayName": "Provider",
                            "description": "VM provider"
                        },
                        {
                            "name": "storagemaps.forklift.konveyor.io",
                            "version": "v1beta1",
                            "kind": "StorageMap",
                            "displayName": "StorageMap",
                            "description": "VM storage map"
                        },
                        {
                            "name": "vspherexcopyvolumepopulators.forklift.konveyor.io",
                            "version": "v1beta1",
                            "kind": "VSphereXcopyVolumePopulator",
                            "displayName": "VSphereXcopyVolumePopulator",
                            "description": "VSphere Xcopy Volume Populator"
                        }
                    ]
                },
                "description": "The Migration Toolkit for Virtualization Operator manages the deployment and life cycle of Migration Toolkit for Virtualization on [OpenShift](https://www.openshift.com/) Container Platform.\n\n### Installation\n\nOpenShift Virtualization must be installed on an OpenShift migration target cluster before you can use MTV to transfer any VMs to that cluster\n\nOnce you have successfully installed the Operator, proceed to deploy components by creating the required ForkliftController CR.\n\nBy default, the Operator installs the following components on a target cluster:\n\n* Controller, to coordinate migration processes.\n* UI, the web console to manage migrations.\n* Validation, a service to validate migration workflows.\n\n### Compatibility\n\nMigration Toolkit for Virtualization 2.8 is supported on OpenShift 4.16, 4.17 and 4.18\n\nMigration Toolkit for Virtualization 2.9 is supported on OpenShift 4.17, 4.18 and 4.19\n\nMore information on compatibility in the [MTV Lifecycle document](https://access.redhat.com/support/policy/updates/migration-toolkit-for-virtualization).\n\n### Documentation\nDocumentation can be found on the [Red Hat Customer Portal](https://access.redhat.com/documentation/en-us/migration_toolkit_for_virtualization/).\n\n### Getting help\nIf you encounter any issues while using Migration Toolkit for Virtualization Operator, create a [support case](https://access.redhat.com/support/cases/) for bugs, enhancements, or other requests.\n\n### Contributing\nYou can contribute by:\n\n* Creating a case in the [Red Hat Customer Portal](https://access.redhat.com/support/cases/) with any issues you find using Migration Toolkit for Application and its Operator.\n* Fixing issues by opening Pull Requests in the [KubeV2V](https://github.com/kubev2v/) under Forklift Projects.\n* Improving Forklift upstream [documentation](https://github.com/kubev2v/forklift-documentation/).\n",
                "displayName": "Migration Toolkit for Virtualization Operator",
                "installModes": [
                    {
                        "type": "OwnNamespace",
                        "supported": true
                    },
                    {
                        "type": "SingleNamespace",
                        "supported": false
                    },
                    {
                        "type": "MultiNamespace",
                        "supported": false
                    },
                    {
                        "type": "AllNamespaces",
                        "supported": false
                    }
                ],
                "keywords": [
                    "migration",
                    "forklift",
                    "konveyor",
                    "mtv"
                ],
                "links": [
                    {
                        "name": "Migration Toolkit for Virtualization Documentation",
                        "url": "https://access.redhat.com/documentation/en-us/migration_toolkit_for_virtualization"
                    },
                    {
                        "name": "Forklift Operator",
                        "url": "https://github.com/kubev2v/forklift"
                    }
                ],
                "maintainers": [
                    {
                        "name": "Red Hat",
                        "email": "openshift-operators@redhat.com"
                    }
                ],
                "maturity": "stable",
                "minKubeVersion": "1.27.0",
                "provider": {
                    "name": "Red Hat"
                }
            }
        }
    ],
    "relatedImages": [
        {
            "name": "api",
            "image": "registry.redhat.io/migration-toolkit-virtualization/mtv-api-rhel9@sha256:a0f11f997b324efb9d1acfccc625bcc245570761100f14bcbb07e3e416d2c7ab"
        },
        {
            "name": "ui_plugin",
            "image": "registry.redhat.io/migration-toolkit-virtualization/mtv-console-plugin-rhel9@sha256:c1bb6bc121606ea0e91b31421f5b164e5ed1fe5ae75b1ca1b4c2908eaa18c1bb"
        },
        {
            "name": "controller",
            "image": "registry.redhat.io/migration-toolkit-virtualization/mtv-controller-rhel9@sha256:2d29c5569a8cbd82d751a6413ca0268217c8e15e1df248e089cb84282aaf1e24"
        },
        {
            "name": "must_gather",
            "image": "registry.redhat.io/migration-toolkit-virtualization/mtv-must-gather-rhel8@sha256:fc1afdae1b8020e7fdf2a9dd189bbbc6f29e40178d633de14ce4f947a96b0b01"
        },
        {
            "name": "openstack_populator",
            "image": "registry.redhat.io/migration-toolkit-virtualization/mtv-openstack-populator-rhel9@sha256:2ea6542c1e46a46f54616eee905aa98ac1ac1acff27ed42af2cb813350d380a1"
        },
        {
            "name": "",
            "image": "registry.redhat.io/migration-toolkit-virtualization/mtv-operator-bundle@sha256:e938e54250e716027aaa8a9e0e1729aee30e0b7a8618a054c0f2afe7dfd33b60"
        },
        {
            "name": "ova_provider_server",
            "image": "registry.redhat.io/migration-toolkit-virtualization/mtv-ova-provider-server-rhel9@sha256:afe40e67617f3c3d1feda2f51025d8c9da7107aeaab489ce0c529f9fe3b99b17"
        },
        {
            "name": "populator_controller",
            "image": "registry.redhat.io/migration-toolkit-virtualization/mtv-populator-controller-rhel9@sha256:70ab9bd90349675558bbdaa665335e5a89b015c4219d6dbf573a8cf05f4f7962"
        },
        {
            "name": "forklift-operator",
            "image": "registry.redhat.io/migration-toolkit-virtualization/mtv-rhel9-operator@sha256:ec2310a59d6b55783190f5a3511fd43011e38e3be262e8b875051d586fb9f2fa"
        },
        {
            "name": "rhv_populator",
            "image": "registry.redhat.io/migration-toolkit-virtualization/mtv-rhv-populator-rhel8@sha256:b4d4690342c3a8d54dfded33119509e3fdef0898dd676d5acde4793fa80d1e1a"
        },
        {
            "name": "validation",
            "image": "registry.redhat.io/migration-toolkit-virtualization/mtv-validation-rhel9@sha256:ad3462d96286b4569413299895c37771435e5b2bec6bacd33e4d7464952f753a"
        },
        {
            "name": "virt_v2v",
            "image": "registry.redhat.io/migration-toolkit-virtualization/mtv-virt-v2v-rhel9@sha256:394885521c3477040c0a9dc63d8dfcb53db4de2c404a68652cad233d360f6ee3"
        },
        {
            "name": "vsphere_xcopy_volume_populator",
            "image": "registry.redhat.io/migration-toolkit-virtualization/mtv-vsphere-xcopy-volume-populator-rhel9@sha256:d54c5a65bb25af3e81fac9708407ae7a5cc4aa3e1d0b3c719481305a8c184ba9"
        }
    ]
}<|MERGE_RESOLUTION|>--- conflicted
+++ resolved
@@ -65,11 +65,7 @@
     "schema": "olm.bundle",
     "name": "mtv-operator.v2.10.0",
     "package": "mtv-operator",
-<<<<<<< HEAD
     "image": "registry.redhat.io/mtv-candidate/mtv-operator-bundle@sha256:fe0027d45225ac6b321d06262b8ae5f6327fde842abd3889bd7ae1af90027c36",
-=======
-    "image": "registry.redhat.io/mtv-candidate/mtv-operator-bundle@sha256:93736f24122a90993d154cf62092ee566888c8960bcbc63b8dde5aa311a8ecd6",
->>>>>>> 180ef284
     "properties": [
         {
             "type": "olm.gvk",
@@ -174,13 +170,8 @@
                     "capabilities": "Seamless Upgrades",
                     "categories": "OpenShift Optional",
                     "certified": "true",
-<<<<<<< HEAD
                     "containerImage": "registry.redhat.io/mtv-candidate/mtv-rhel9-operator@sha256:11840027b9097cbd172ec56c7217eac7aafca15e95720e902899c09b563228c0",
                     "createdAt": "2025-07-10T15:55:37Z",
-=======
-                    "containerImage": "registry.redhat.io/mtv-candidate/mtv-rhel9-operator@sha256:7c3ebb411c8aa43258e83e1cf47fda4711701cb950537434e708dba0b323d59f",
-                    "createdAt": "2025-08-13T17:31:38Z",
->>>>>>> 180ef284
                     "description": "Facilitates migration of VM workloads to OpenShift Virtualization",
                     "features.operators.openshift.io/cnf": "false",
                     "features.operators.openshift.io/cni": "false",
@@ -336,19 +327,11 @@
     "relatedImages": [
         {
             "name": "",
-<<<<<<< HEAD
             "image": "registry.redhat.io/mtv-candidate/mtv-operator-bundle@sha256:fe0027d45225ac6b321d06262b8ae5f6327fde842abd3889bd7ae1af90027c36"
         },
         {
             "name": "",
             "image": "registry.redhat.io/mtv-candidate/mtv-rhel9-operator@sha256:11840027b9097cbd172ec56c7217eac7aafca15e95720e902899c09b563228c0"
-=======
-            "image": "registry.redhat.io/mtv-candidate/mtv-operator-bundle@sha256:93736f24122a90993d154cf62092ee566888c8960bcbc63b8dde5aa311a8ecd6"
-        },
-        {
-            "name": "",
-            "image": "registry.redhat.io/mtv-candidate/mtv-rhel9-operator@sha256:7c3ebb411c8aa43258e83e1cf47fda4711701cb950537434e708dba0b323d59f"
->>>>>>> 180ef284
         }
     ]
 }
