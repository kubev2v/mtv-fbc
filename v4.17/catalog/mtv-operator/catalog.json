{
    "schema": "olm.package",
    "name": "mtv-operator",
    "defaultChannel": "release-v2.9",
    "icon": {
        "base64data": "PHN2ZyB4bWxucz0iaHR0cDovL3d3dy53My5vcmcvMjAwMC9zdmciIHdpZHRoPSIzOCIgaGVpZ2h0PSIzOCIgdmlld0JveD0iMCAwIDM4IDM4Ij48ZGVmcz48c3R5bGU+LmF7ZmlsbDojZTAwO308L3N0eWxlPjwvZGVmcz48cGF0aCBkPSJNMjgsMi4yNUE3Ljc1ODcsNy43NTg3LDAsMCwxLDM1Ljc1LDEwVjI4QTcuNzU4Nyw3Ljc1ODcsMCwwLDEsMjgsMzUuNzVIMTBBNy43NTg3LDcuNzU4NywwLDAsMSwyLjI1LDI4VjEwQTcuNzU4Nyw3Ljc1ODcsMCwwLDEsMTAsMi4yNUgyOE0yOCwxSDEwYTksOSwwLDAsMC05LDlWMjhhOSw5LDAsMCwwLDksOUgyOGE5LDksMCwwLDAsOS05VjEwYTksOSwwLDAsMC05LTlaIi8+PHBhdGggZD0iTTI3LDE1LjkxMzFIMTYuODE3OGwuNzc4OS0uNzc4M2EuNjI1Ni42MjU2LDAsMSwwLS44ODQ4LS44ODQ4bC0xLjg0NjcsMS44NDY3YS42MjU5LjYyNTksMCwwLDAsLjAwMS44ODQ3bDEuODQ2NywxLjg0NTdhLjYyNDkuNjI0OSwwLDEsMCwuODgyOC0uODg0N2wtLjc4LS43NzkzSDI2LjM3NVYyNi4zNzVIMTcuMTYzMVYyNC44OWEuNjI1LjYyNSwwLDAsMC0xLjI1LDBWMjdhLjYyNTYuNjI1NiwwLDAsMCwuNjI1LjYyNUgyN0EuNjI1Ni42MjU2LDAsMCwwLDI3LjYyNSwyN1YxNi41MzgxQS42MjU2LjYyNTYsMCwwLDAsMjcsMTUuOTEzMVoiLz48cGF0aCBjbGFzcz0iYSIgZD0iTTIzLjEzMzgsMjEuMDE4NmwtMS44NDY3LTEuODQ1N2EuNjI0OS42MjQ5LDAsMSwwLS44ODI4Ljg4NDdsLjc4Ljc3OTNIMTEuNjI1VjExLjYyNWg5LjIxMTlWMTMuMTFhLjYyNS42MjUsMCwwLDAsMS4yNSwwVjExYS42MjU2LjYyNTYsMCwwLDAtLjYyNS0uNjI1SDExYS42MjU2LjYyNTYsMCwwLDAtLjYyNS42MjVWMjEuNDYxOWEuNjI1Ni42MjU2LDAsMCwwLC42MjUuNjI1SDIxLjE4MjJsLS43Nzg5Ljc3ODNhLjYyNTYuNjI1NiwwLDAsMCwuODg0OC44ODQ4bDEuODQ2Ny0xLjg0NjdhLjYyNTkuNjI1OSwwLDAsMC0uMDAxLS44ODQ3WiIvPjwvc3ZnPg==",
        "mediatype": "image/svg+xml"
    }
}
{
    "schema": "olm.channel",
    "name": "release-v2.7",
    "package": "mtv-operator",
    "entries": [
        {
            "name": "mtv-operator.v2.7.10",
            "replaces": "mtv-operator.v2.7.9",
            "skipRange": ">=0.0.0 <2.7.10"
        },
        {
            "name": "mtv-operator.v2.7.11",
            "replaces": "mtv-operator.v2.7.10",
            "skipRange": ">=0.0.0 <2.7.11"
        },
        {
            "name": "mtv-operator.v2.7.12",
            "replaces": "mtv-operator.v2.7.11",
            "skipRange": ">=0.0.0 <2.7.12"
        },
        {
            "name": "mtv-operator.v2.7.2",
            "skipRange": ">=0.0.0 <2.7.2"
        },
        {
            "name": "mtv-operator.v2.7.3",
            "replaces": "mtv-operator.v2.7.2",
            "skipRange": ">=0.0.0 <2.7.3"
        },
        {
            "name": "mtv-operator.v2.7.4",
            "replaces": "mtv-operator.v2.7.3",
            "skipRange": ">=0.0.0 <2.7.4"
        },
        {
            "name": "mtv-operator.v2.7.5",
            "replaces": "mtv-operator.v2.7.4",
            "skipRange": ">=0.0.0 <2.7.5"
        },
        {
            "name": "mtv-operator.v2.7.6",
            "replaces": "mtv-operator.v2.7.5",
            "skipRange": ">=0.0.0 <2.7.6"
        },
        {
            "name": "mtv-operator.v2.7.7",
            "replaces": "mtv-operator.v2.7.6",
            "skipRange": ">=0.0.0 <2.7.7"
        },
        {
            "name": "mtv-operator.v2.7.8",
            "replaces": "mtv-operator.v2.7.7",
            "skipRange": ">=0.0.0 <2.7.8"
        },
        {
            "name": "mtv-operator.v2.7.9",
            "replaces": "mtv-operator.v2.7.8",
            "skipRange": ">=0.0.0 <2.7.9"
        }
    ]
}
{
    "schema": "olm.channel",
    "name": "release-v2.8",
    "package": "mtv-operator",
    "entries": [
        {
            "name": "mtv-operator.v2.8.0",
            "skipRange": ">=0.0.0 <2.8.0"
        },
        {
            "name": "mtv-operator.v2.8.1",
            "replaces": "mtv-operator.v2.8.0",
            "skipRange": ">=0.0.0 <2.8.1"
        },
        {
            "name": "mtv-operator.v2.8.2",
            "replaces": "mtv-operator.v2.8.1",
            "skipRange": ">=0.0.0 <2.8.2"
        },
        {
            "name": "mtv-operator.v2.8.3",
            "replaces": "mtv-operator.v2.8.2",
            "skipRange": ">=0.0.0 <2.8.3"
        },
        {
            "name": "mtv-operator.v2.8.4",
            "replaces": "mtv-operator.v2.8.3",
            "skipRange": ">=0.0.0 <2.8.4"
        },
        {
            "name": "mtv-operator.v2.8.5",
            "replaces": "mtv-operator.v2.8.4",
            "skipRange": ">=0.0.0 <2.8.5"
<<<<<<< HEAD
=======
        },
        {
            "name": "mtv-operator.v2.8.6",
            "replaces": "mtv-operator.v2.8.5",
            "skipRange": ">=0.0.0 <2.8.6"
>>>>>>> f71cc187
        }
    ]
}
{
    "schema": "olm.channel",
    "name": "release-v2.9",
    "package": "mtv-operator",
    "entries": [
        {
            "name": "mtv-operator.v2.9.0",
            "skipRange": ">=0.0.0 <2.9.0"
<<<<<<< HEAD
=======
        },
        {
            "name": "mtv-operator.v2.9.1",
            "replaces": "mtv-operator.v2.9.0",
            "skipRange": ">=0.0.0 <2.9.1"
        },
        {
            "name": "mtv-operator.v2.9.2",
            "replaces": "mtv-operator.v2.9.1",
            "skipRange": ">=0.0.0 <2.9.2"
>>>>>>> f71cc187
        }
    ]
}
{
    "schema": "olm.bundle",
    "name": "mtv-operator.v2.7.10",
    "package": "mtv-operator",
    "image": "registry.redhat.io/migration-toolkit-virtualization/mtv-operator-bundle@sha256:19ceba8eb0c00e6f083392829c111b27a3a20089629df28cd97d28fe51452207",
    "properties": [
        {
            "type": "olm.gvk",
            "value": {
                "group": "forklift.konveyor.io",
                "kind": "ForkliftController",
                "version": "v1beta1"
            }
        },
        {
            "type": "olm.gvk",
            "value": {
                "group": "forklift.konveyor.io",
                "kind": "Hook",
                "version": "v1beta1"
            }
        },
        {
            "type": "olm.gvk",
            "value": {
                "group": "forklift.konveyor.io",
                "kind": "Host",
                "version": "v1beta1"
            }
        },
        {
            "type": "olm.gvk",
            "value": {
                "group": "forklift.konveyor.io",
                "kind": "Migration",
                "version": "v1beta1"
            }
        },
        {
            "type": "olm.gvk",
            "value": {
                "group": "forklift.konveyor.io",
                "kind": "NetworkMap",
                "version": "v1beta1"
            }
        },
        {
            "type": "olm.gvk",
            "value": {
                "group": "forklift.konveyor.io",
                "kind": "OpenstackVolumePopulator",
                "version": "v1beta1"
            }
        },
        {
            "type": "olm.gvk",
            "value": {
                "group": "forklift.konveyor.io",
                "kind": "OvirtVolumePopulator",
                "version": "v1beta1"
            }
        },
        {
            "type": "olm.gvk",
            "value": {
                "group": "forklift.konveyor.io",
                "kind": "Plan",
                "version": "v1beta1"
            }
        },
        {
            "type": "olm.gvk",
            "value": {
                "group": "forklift.konveyor.io",
                "kind": "Provider",
                "version": "v1beta1"
            }
        },
        {
            "type": "olm.gvk",
            "value": {
                "group": "forklift.konveyor.io",
                "kind": "StorageMap",
                "version": "v1beta1"
            }
        },
        {
            "type": "olm.package",
            "value": {
                "packageName": "mtv-operator",
                "version": "2.7.10"
            }
        },
        {
            "type": "olm.csv.metadata",
            "value": {
                "annotations": {
                    "alm-examples": "[\n  {\n    \"apiVersion\": \"forklift.konveyor.io/v1beta1\",\n    \"kind\": \"ForkliftController\",\n    \"metadata\": {\n      \"name\": \"forklift-controller\",\n      \"namespace\": \"openshift-mtv\"\n    },\n    \"spec\": {\n      \"feature_ui_plugin\": \"true\",\n      \"feature_validation\": \"true\",\n      \"feature_volume_populator\": \"true\"\n    }\n  },\n  {\n    \"apiVersion\": \"forklift.konveyor.io/v1beta1\",\n    \"kind\": \"Hook\",\n    \"metadata\": {\n      \"name\": \"example-hook\",\n      \"namespace\": \"openshift-mtv\"\n    },\n    \"spec\": {\n      \"image\": \"quay.io/konveyor/hook-runner\",\n      \"playbook\": \"<base64-encoded-playbook>\"\n    }\n  },\n  {\n    \"apiVersion\": \"forklift.konveyor.io/v1beta1\",\n    \"kind\": \"Host\",\n    \"metadata\": {\n      \"name\": \"example-host\",\n      \"namespace\": \"openshift-mtv\"\n    },\n    \"spec\": {\n      \"id\": \"\",\n      \"ipAddress\": \"\",\n      \"provider\": {\n        \"name\": \"\",\n        \"namespace\": \"\"\n      }\n    }\n  },\n  {\n    \"apiVersion\": \"forklift.konveyor.io/v1beta1\",\n    \"kind\": \"Migration\",\n    \"metadata\": {\n      \"name\": \"example-migration\",\n      \"namespace\": \"openshift-mtv\"\n    },\n    \"spec\": {\n      \"plan\": {\n        \"name\": \"example-plan\",\n        \"namespace\": \"openshift-mtv\"\n      }\n    }\n  },\n  {\n    \"apiVersion\": \"forklift.konveyor.io/v1beta1\",\n    \"kind\": \"NetworkMap\",\n    \"metadata\": {\n      \"name\": \"example-networkmap\",\n      \"namespace\": \"openshift-mtv\"\n    },\n    \"spec\": {\n      \"map\": [\n        {\n          \"destination\": {\n            \"name\": \"\",\n            \"namespace\": \"\",\n            \"type\": \"pod\"\n          },\n          \"source\": {\n            \"id\": \"\"\n          }\n        }\n      ],\n      \"provider\": {\n        \"name\": \"\",\n        \"namespace\": \"\"\n      }\n    }\n  },\n  {\n    \"apiVersion\": \"forklift.konveyor.io/v1beta1\",\n    \"kind\": \"OpenstackVolumePopulator\",\n    \"metadata\": {\n      \"name\": \"example-openstack\",\n      \"namespace\": \"openshift-mtv\"\n    },\n    \"spec\": {\n      \"identityUrl\": \"\",\n      \"imageId\": \"\",\n      \"secretName\": \"\"\n    }\n  },\n  {\n    \"apiVersion\": \"forklift.konveyor.io/v1beta1\",\n    \"kind\": \"OvirtVolumePopulator\",\n    \"metadata\": {\n      \"name\": \"example-ovirt-imageio\",\n      \"namespace\": \"openshift-mtv\"\n    },\n    \"spec\": {\n      \"diskId\": \"\",\n      \"engineSecretName\": \"\",\n      \"engineUrl\": \"\"\n    }\n  },\n  {\n    \"apiVersion\": \"forklift.konveyor.io/v1beta1\",\n    \"kind\": \"Plan\",\n    \"metadata\": {\n      \"name\": \"example-plan\",\n      \"namespace\": \"openshift-mtv\"\n    },\n    \"spec\": {\n      \"provider\": {\n        \"destination\": {\n          \"name\": \"\",\n          \"namespace\": \"\"\n        },\n        \"source\": {\n          \"name\": \"\",\n          \"namespace\": \"\"\n        }\n      }\n    }\n  },\n  {\n    \"apiVersion\": \"forklift.konveyor.io/v1beta1\",\n    \"kind\": \"Provider\",\n    \"metadata\": {\n      \"name\": \"example-provider\",\n      \"namespace\": \"openshift-mtv\"\n    },\n    \"spec\": {\n      \"secret\": {\n        \"name\": \"\",\n        \"namespace\": \"\"\n      },\n      \"type\": \"vmware\",\n      \"url\": \"\"\n    }\n  },\n  {\n    \"apiVersion\": \"forklift.konveyor.io/v1beta1\",\n    \"kind\": \"StorageMap\",\n    \"metadata\": {\n      \"name\": \"example-storagemap\",\n      \"namespace\": \"openshift-mtv\"\n    },\n    \"spec\": {\n      \"map\": [\n        {\n          \"destination\": {\n            \"storageClass\": \"\"\n          },\n          \"source\": {\n            \"id\": \"\"\n          }\n        }\n      ],\n      \"provider\": {\n        \"name\": \"\",\n        \"namespace\": \"\"\n      }\n    }\n  }\n]",
                    "capabilities": "Seamless Upgrades",
                    "categories": "OpenShift Optional",
                    "certified": "true",
                    "containerImage": "registry.redhat.io/migration-toolkit-virtualization/mtv-rhel8-operator@sha256:7d779174c54778d5dc8c13633bb473800f3068abd6cc129cce9a8906141b4c6b",
                    "createdAt": "2025-02-18T17:12:50Z",
                    "description": "Facilitates migration of VM workloads to OpenShift Virtualization",
                    "features.operators.openshift.io/cnf": "false",
                    "features.operators.openshift.io/cni": "false",
                    "features.operators.openshift.io/csi": "false",
                    "features.operators.openshift.io/disconnected": "false",
                    "features.operators.openshift.io/fips-compliant": "true",
                    "features.operators.openshift.io/fipsmode": "true",
                    "features.operators.openshift.io/proxy-aware": "false",
                    "features.operators.openshift.io/tls-profiles": "false",
                    "features.operators.openshift.io/token-auth-aws": "false",
                    "features.operators.openshift.io/token-auth-azure": "false",
                    "features.operators.openshift.io/token-auth-gcp": "false",
                    "olm.skipRange": ">=0.0.0 <2.7.10",
                    "operatorframework.io/initialization-resource": "{\n  \"apiVersion\": \"forklift.konveyor.io/v1beta1\",\n  \"kind\": \"ForkliftController\",\n  \"metadata\": {\n    \"name\": \"forklift-controller\",\n    \"namespace\": \"openshift-mtv\"\n  },\n  \"spec\": {\n    \"feature_ui_plugin\": \"true\",\n    \"feature_validation\": \"true\",\n    \"feature_volume_populator\": \"true\"\n  }\n}",
                    "operatorframework.io/suggested-namespace": "openshift-mtv",
                    "operators.openshift.io/valid-subscription": "[\"OpenShift Kubernetes Engine\", \"OpenShift Container Platform\", \"OpenShift Platform Plus\"]",
                    "repository": "https://github.com/kubev2v/forklift",
                    "support": "Red Hat"
                },
                "apiServiceDefinitions": {},
                "crdDescriptions": {
                    "owned": [
                        {
                            "name": "forkliftcontrollers.forklift.konveyor.io",
                            "version": "v1beta1",
                            "kind": "ForkliftController",
                            "displayName": "ForkliftController",
                            "description": "VM migration controller"
                        },
                        {
                            "name": "hooks.forklift.konveyor.io",
                            "version": "v1beta1",
                            "kind": "Hook",
                            "displayName": "Hook",
                            "description": "Hook schema for the hooks API"
                        },
                        {
                            "name": "hosts.forklift.konveyor.io",
                            "version": "v1beta1",
                            "kind": "Host",
                            "displayName": "Host",
                            "description": "VM host"
                        },
                        {
                            "name": "migrations.forklift.konveyor.io",
                            "version": "v1beta1",
                            "kind": "Migration",
                            "displayName": "Migration",
                            "description": "VM migration"
                        },
                        {
                            "name": "networkmaps.forklift.konveyor.io",
                            "version": "v1beta1",
                            "kind": "NetworkMap",
                            "displayName": "NetworkMap",
                            "description": "VM network map"
                        },
                        {
                            "name": "openstackvolumepopulators.forklift.konveyor.io",
                            "version": "v1beta1",
                            "kind": "OpenstackVolumePopulator",
                            "displayName": "OpenstackVolumePopulator",
                            "description": "OpenStack Volume Populator"
                        },
                        {
                            "name": "ovirtvolumepopulators.forklift.konveyor.io",
                            "version": "v1beta1",
                            "kind": "OvirtVolumePopulator",
                            "displayName": "OvirtVolumePopulator",
                            "description": "oVirt Volume Populator"
                        },
                        {
                            "name": "plans.forklift.konveyor.io",
                            "version": "v1beta1",
                            "kind": "Plan",
                            "displayName": "Plan",
                            "description": "VM migration plan"
                        },
                        {
                            "name": "providers.forklift.konveyor.io",
                            "version": "v1beta1",
                            "kind": "Provider",
                            "displayName": "Provider",
                            "description": "VM provider"
                        },
                        {
                            "name": "storagemaps.forklift.konveyor.io",
                            "version": "v1beta1",
                            "kind": "StorageMap",
                            "displayName": "StorageMap",
                            "description": "VM storage map"
                        }
                    ]
                },
                "description": "The Migration Toolkit for Virtualization Operator manages the deployment and life cycle of Migration Toolkit for Virtualization on [OpenShift](https://www.openshift.com/) Container Platform.\n\n### Installation\n\nOpenShift Virtualization must be installed on an OpenShift migration target cluster before you can use MTV to transfer any VMs to that cluster\n\nOnce you have successfully installed the Operator, proceed to deploy components by creating the required ForkliftController CR.\n\nBy default, the Operator installs the following components on a target cluster:\n\n* Controller, to coordinate migration processes.\n* UI, the web console to manage migrations.\n* Validation, a service to validate migration workflows.\n\n### Compatibility\n\nMigration Toolkit for Virtualization 2.7 is supported on OpenShift 4.15, 4.16 and 4.17\n\nMore information on compatibility in the [MTV Lifecycle document](https://access.redhat.com/articles/6001751).\n\n### Documentation\nDocumentation can be found on the [Red Hat Customer Portal](https://access.redhat.com/documentation/en-us/migration_toolkit_for_virtualization/).\n\n### Getting help\nIf you encounter any issues while using Migration Toolkit for Virtualization Operator, create a [support case](https://access.redhat.com/support/cases/) for bugs, enhancements, or other requests.\n\n### Contributing\nYou can contribute by:\n\n* Creating a case in the [Red Hat Customer Portal](https://access.redhat.com/support/cases/) with any issues you find using Migration Toolkit for Application and its Operator.\n* Fixing issues by opening Pull Requests in the [KubeV2V](https://github.com/kubev2v/) under Forklift Projects.\n* Improving Forklift upstream [documentation](https://github.com/kubev2v/forklift-documentation/).\n",
                "displayName": "Migration Toolkit for Virtualization Operator",
                "installModes": [
                    {
                        "type": "OwnNamespace",
                        "supported": true
                    },
                    {
                        "type": "SingleNamespace",
                        "supported": false
                    },
                    {
                        "type": "MultiNamespace",
                        "supported": false
                    },
                    {
                        "type": "AllNamespaces",
                        "supported": false
                    }
                ],
                "keywords": [
                    "migration",
                    "forklift",
                    "konveyor",
                    "mtv"
                ],
                "links": [
                    {
                        "name": "Migration Toolkit for Virtualization Documentation",
                        "url": "https://access.redhat.com/documentation/en-us/migration_toolkit_for_virtualization"
                    },
                    {
                        "name": "Forklift",
                        "url": "http://github.com/kubev2v/forklift"
                    }
                ],
                "maintainers": [
                    {
                        "name": "Red Hat",
                        "email": "openshift-operators@redhat.com"
                    }
                ],
                "maturity": "stable",
                "minKubeVersion": "1.27.0",
                "provider": {
                    "name": "Red Hat"
                }
            }
        }
    ],
    "relatedImages": [
        {
            "name": "api",
            "image": "registry.redhat.io/migration-toolkit-virtualization/mtv-api-rhel9@sha256:ccf4595c90c0cdf87a5ae9051868fc5ab9c39e11488b8b1522bf03ea29c915be"
        },
        {
            "name": "ui_plugin",
            "image": "registry.redhat.io/migration-toolkit-virtualization/mtv-console-plugin-rhel9@sha256:af7427251997073def308246c8f823c8676a247813cc9f1ffa989b65fa0446f2"
        },
        {
            "name": "controller",
            "image": "registry.redhat.io/migration-toolkit-virtualization/mtv-controller-rhel9@sha256:8146234dc7f31d400575135d6c6f4a69dc4bc96a8ccd0a1d4fe006a5b591bdaa"
        },
        {
            "name": "must_gather",
            "image": "registry.redhat.io/migration-toolkit-virtualization/mtv-must-gather-rhel8@sha256:ba49994425a2f869841fe0e178bd21dfd1228996208a2009a928044f7b554bff"
        },
        {
            "name": "openstack_populator",
            "image": "registry.redhat.io/migration-toolkit-virtualization/mtv-openstack-populator-rhel9@sha256:500943bfc5642810b75ae64da758b4eed079c4d5fff0f5090b5b0b6e550831dd"
        },
        {
            "name": "",
            "image": "registry.redhat.io/migration-toolkit-virtualization/mtv-operator-bundle@sha256:19ceba8eb0c00e6f083392829c111b27a3a20089629df28cd97d28fe51452207"
        },
        {
            "name": "ova_provider_server",
            "image": "registry.redhat.io/migration-toolkit-virtualization/mtv-ova-provider-server-rhel9@sha256:e38c062d52cb3e808179c902d850cf286df677c8e04f32664d1e7a6f185b3bf7"
        },
        {
            "name": "populator_controller",
            "image": "registry.redhat.io/migration-toolkit-virtualization/mtv-populator-controller-rhel9@sha256:1ece1561bcb9b6cb41e25e2fce8382875c3cfe3a941a26d167065d6cf8aa2446"
        },
        {
            "name": "mtv-rhel8-operator-7d779174c54778d5dc8c13633bb473800f3068abd6cc129cce9a8906141b4c6b-annotation",
            "image": "registry.redhat.io/migration-toolkit-virtualization/mtv-rhel8-operator@sha256:7d779174c54778d5dc8c13633bb473800f3068abd6cc129cce9a8906141b4c6b"
        },
        {
            "name": "forklift-operator",
            "image": "registry.redhat.io/migration-toolkit-virtualization/mtv-rhel8-operator@sha256:7d779174c54778d5dc8c13633bb473800f3068abd6cc129cce9a8906141b4c6b"
        },
        {
            "name": "rhv_populator",
            "image": "registry.redhat.io/migration-toolkit-virtualization/mtv-rhv-populator-rhel8@sha256:762af9ee50257a1b358b702b660cf4a6dff6b9fdd64cfeeca139e4919f2cc139"
        },
        {
            "name": "validation",
            "image": "registry.redhat.io/migration-toolkit-virtualization/mtv-validation-rhel9@sha256:7fb0698421b3594c7b5ec77332cd9b5f34569bcb94be278edd645a8b376d7aaa"
        },
        {
            "name": "virt_v2v",
            "image": "registry.redhat.io/migration-toolkit-virtualization/mtv-virt-v2v-rhel9@sha256:aa9a8f802e01b66f78649132946412886edcd51311ff7930a1339f28391a95e0"
        }
    ]
}
{
    "schema": "olm.bundle",
    "name": "mtv-operator.v2.7.11",
    "package": "mtv-operator",
    "image": "registry.redhat.io/migration-toolkit-virtualization/mtv-operator-bundle@sha256:d02f321e55e1c140662ecfe8a9ae34beb1a7bc82c5af41e5dd07e0e5d62a6f90",
    "properties": [
        {
            "type": "olm.gvk",
            "value": {
                "group": "forklift.konveyor.io",
                "kind": "ForkliftController",
                "version": "v1beta1"
            }
        },
        {
            "type": "olm.gvk",
            "value": {
                "group": "forklift.konveyor.io",
                "kind": "Hook",
                "version": "v1beta1"
            }
        },
        {
            "type": "olm.gvk",
            "value": {
                "group": "forklift.konveyor.io",
                "kind": "Host",
                "version": "v1beta1"
            }
        },
        {
            "type": "olm.gvk",
            "value": {
                "group": "forklift.konveyor.io",
                "kind": "Migration",
                "version": "v1beta1"
            }
        },
        {
            "type": "olm.gvk",
            "value": {
                "group": "forklift.konveyor.io",
                "kind": "NetworkMap",
                "version": "v1beta1"
            }
        },
        {
            "type": "olm.gvk",
            "value": {
                "group": "forklift.konveyor.io",
                "kind": "OpenstackVolumePopulator",
                "version": "v1beta1"
            }
        },
        {
            "type": "olm.gvk",
            "value": {
                "group": "forklift.konveyor.io",
                "kind": "OvirtVolumePopulator",
                "version": "v1beta1"
            }
        },
        {
            "type": "olm.gvk",
            "value": {
                "group": "forklift.konveyor.io",
                "kind": "Plan",
                "version": "v1beta1"
            }
        },
        {
            "type": "olm.gvk",
            "value": {
                "group": "forklift.konveyor.io",
                "kind": "Provider",
                "version": "v1beta1"
            }
        },
        {
            "type": "olm.gvk",
            "value": {
                "group": "forklift.konveyor.io",
                "kind": "StorageMap",
                "version": "v1beta1"
            }
        },
        {
            "type": "olm.package",
            "value": {
                "packageName": "mtv-operator",
                "version": "2.7.11"
            }
        },
        {
            "type": "olm.csv.metadata",
            "value": {
                "annotations": {
                    "alm-examples": "[\n  {\n    \"apiVersion\": \"forklift.konveyor.io/v1beta1\",\n    \"kind\": \"ForkliftController\",\n    \"metadata\": {\n      \"name\": \"forklift-controller\",\n      \"namespace\": \"openshift-mtv\"\n    },\n    \"spec\": {\n      \"feature_ui_plugin\": \"true\",\n      \"feature_validation\": \"true\",\n      \"feature_volume_populator\": \"true\"\n    }\n  },\n  {\n    \"apiVersion\": \"forklift.konveyor.io/v1beta1\",\n    \"kind\": \"Hook\",\n    \"metadata\": {\n      \"name\": \"example-hook\",\n      \"namespace\": \"openshift-mtv\"\n    },\n    \"spec\": {\n      \"image\": \"quay.io/konveyor/hook-runner\",\n      \"playbook\": \"<base64-encoded-playbook>\"\n    }\n  },\n  {\n    \"apiVersion\": \"forklift.konveyor.io/v1beta1\",\n    \"kind\": \"Host\",\n    \"metadata\": {\n      \"name\": \"example-host\",\n      \"namespace\": \"openshift-mtv\"\n    },\n    \"spec\": {\n      \"id\": \"\",\n      \"ipAddress\": \"\",\n      \"provider\": {\n        \"name\": \"\",\n        \"namespace\": \"\"\n      }\n    }\n  },\n  {\n    \"apiVersion\": \"forklift.konveyor.io/v1beta1\",\n    \"kind\": \"Migration\",\n    \"metadata\": {\n      \"name\": \"example-migration\",\n      \"namespace\": \"openshift-mtv\"\n    },\n    \"spec\": {\n      \"plan\": {\n        \"name\": \"example-plan\",\n        \"namespace\": \"openshift-mtv\"\n      }\n    }\n  },\n  {\n    \"apiVersion\": \"forklift.konveyor.io/v1beta1\",\n    \"kind\": \"NetworkMap\",\n    \"metadata\": {\n      \"name\": \"example-networkmap\",\n      \"namespace\": \"openshift-mtv\"\n    },\n    \"spec\": {\n      \"map\": [\n        {\n          \"destination\": {\n            \"name\": \"\",\n            \"namespace\": \"\",\n            \"type\": \"pod\"\n          },\n          \"source\": {\n            \"id\": \"\"\n          }\n        }\n      ],\n      \"provider\": {\n        \"name\": \"\",\n        \"namespace\": \"\"\n      }\n    }\n  },\n  {\n    \"apiVersion\": \"forklift.konveyor.io/v1beta1\",\n    \"kind\": \"OpenstackVolumePopulator\",\n    \"metadata\": {\n      \"name\": \"example-openstack\",\n      \"namespace\": \"openshift-mtv\"\n    },\n    \"spec\": {\n      \"identityUrl\": \"\",\n      \"imageId\": \"\",\n      \"secretName\": \"\"\n    }\n  },\n  {\n    \"apiVersion\": \"forklift.konveyor.io/v1beta1\",\n    \"kind\": \"OvirtVolumePopulator\",\n    \"metadata\": {\n      \"name\": \"example-ovirt-imageio\",\n      \"namespace\": \"openshift-mtv\"\n    },\n    \"spec\": {\n      \"diskId\": \"\",\n      \"engineSecretName\": \"\",\n      \"engineUrl\": \"\"\n    }\n  },\n  {\n    \"apiVersion\": \"forklift.konveyor.io/v1beta1\",\n    \"kind\": \"Plan\",\n    \"metadata\": {\n      \"name\": \"example-plan\",\n      \"namespace\": \"openshift-mtv\"\n    },\n    \"spec\": {\n      \"provider\": {\n        \"destination\": {\n          \"name\": \"\",\n          \"namespace\": \"\"\n        },\n        \"source\": {\n          \"name\": \"\",\n          \"namespace\": \"\"\n        }\n      }\n    }\n  },\n  {\n    \"apiVersion\": \"forklift.konveyor.io/v1beta1\",\n    \"kind\": \"Provider\",\n    \"metadata\": {\n      \"name\": \"example-provider\",\n      \"namespace\": \"openshift-mtv\"\n    },\n    \"spec\": {\n      \"secret\": {\n        \"name\": \"\",\n        \"namespace\": \"\"\n      },\n      \"type\": \"vmware\",\n      \"url\": \"\"\n    }\n  },\n  {\n    \"apiVersion\": \"forklift.konveyor.io/v1beta1\",\n    \"kind\": \"StorageMap\",\n    \"metadata\": {\n      \"name\": \"example-storagemap\",\n      \"namespace\": \"openshift-mtv\"\n    },\n    \"spec\": {\n      \"map\": [\n        {\n          \"destination\": {\n            \"storageClass\": \"\"\n          },\n          \"source\": {\n            \"id\": \"\"\n          }\n        }\n      ],\n      \"provider\": {\n        \"name\": \"\",\n        \"namespace\": \"\"\n      }\n    }\n  }\n]",
                    "capabilities": "Seamless Upgrades",
                    "categories": "OpenShift Optional",
                    "certified": "true",
                    "containerImage": "registry.redhat.io/migration-toolkit-virtualization/mtv-rhel8-operator@sha256:260e27220749e29b35bdf850b036da6645957216309c74e940f0103c8d0cbe19",
                    "createdAt": "2025-03-11T11:58:31Z",
                    "description": "Facilitates migration of VM workloads to OpenShift Virtualization",
                    "features.operators.openshift.io/cnf": "false",
                    "features.operators.openshift.io/cni": "false",
                    "features.operators.openshift.io/csi": "false",
                    "features.operators.openshift.io/disconnected": "false",
                    "features.operators.openshift.io/fips-compliant": "true",
                    "features.operators.openshift.io/fipsmode": "true",
                    "features.operators.openshift.io/proxy-aware": "false",
                    "features.operators.openshift.io/tls-profiles": "false",
                    "features.operators.openshift.io/token-auth-aws": "false",
                    "features.operators.openshift.io/token-auth-azure": "false",
                    "features.operators.openshift.io/token-auth-gcp": "false",
                    "olm.skipRange": ">=0.0.0 <2.7.11",
                    "operatorframework.io/initialization-resource": "{\n  \"apiVersion\": \"forklift.konveyor.io/v1beta1\",\n  \"kind\": \"ForkliftController\",\n  \"metadata\": {\n    \"name\": \"forklift-controller\",\n    \"namespace\": \"openshift-mtv\"\n  },\n  \"spec\": {\n    \"feature_ui_plugin\": \"true\",\n    \"feature_validation\": \"true\",\n    \"feature_volume_populator\": \"true\"\n  }\n}",
                    "operatorframework.io/suggested-namespace": "openshift-mtv",
                    "operators.openshift.io/valid-subscription": "[\"OpenShift Kubernetes Engine\", \"OpenShift Container Platform\", \"OpenShift Platform Plus\"]",
                    "repository": "https://github.com/kubev2v/forklift",
                    "support": "Red Hat"
                },
                "apiServiceDefinitions": {},
                "crdDescriptions": {
                    "owned": [
                        {
                            "name": "forkliftcontrollers.forklift.konveyor.io",
                            "version": "v1beta1",
                            "kind": "ForkliftController",
                            "displayName": "ForkliftController",
                            "description": "VM migration controller"
                        },
                        {
                            "name": "hooks.forklift.konveyor.io",
                            "version": "v1beta1",
                            "kind": "Hook",
                            "displayName": "Hook",
                            "description": "Hook schema for the hooks API"
                        },
                        {
                            "name": "hosts.forklift.konveyor.io",
                            "version": "v1beta1",
                            "kind": "Host",
                            "displayName": "Host",
                            "description": "VM host"
                        },
                        {
                            "name": "migrations.forklift.konveyor.io",
                            "version": "v1beta1",
                            "kind": "Migration",
                            "displayName": "Migration",
                            "description": "VM migration"
                        },
                        {
                            "name": "networkmaps.forklift.konveyor.io",
                            "version": "v1beta1",
                            "kind": "NetworkMap",
                            "displayName": "NetworkMap",
                            "description": "VM network map"
                        },
                        {
                            "name": "openstackvolumepopulators.forklift.konveyor.io",
                            "version": "v1beta1",
                            "kind": "OpenstackVolumePopulator",
                            "displayName": "OpenstackVolumePopulator",
                            "description": "OpenStack Volume Populator"
                        },
                        {
                            "name": "ovirtvolumepopulators.forklift.konveyor.io",
                            "version": "v1beta1",
                            "kind": "OvirtVolumePopulator",
                            "displayName": "OvirtVolumePopulator",
                            "description": "oVirt Volume Populator"
                        },
                        {
                            "name": "plans.forklift.konveyor.io",
                            "version": "v1beta1",
                            "kind": "Plan",
                            "displayName": "Plan",
                            "description": "VM migration plan"
                        },
                        {
                            "name": "providers.forklift.konveyor.io",
                            "version": "v1beta1",
                            "kind": "Provider",
                            "displayName": "Provider",
                            "description": "VM provider"
                        },
                        {
                            "name": "storagemaps.forklift.konveyor.io",
                            "version": "v1beta1",
                            "kind": "StorageMap",
                            "displayName": "StorageMap",
                            "description": "VM storage map"
                        }
                    ]
                },
                "description": "The Migration Toolkit for Virtualization Operator manages the deployment and life cycle of Migration Toolkit for Virtualization on [OpenShift](https://www.openshift.com/) Container Platform.\n\n### Installation\n\nOpenShift Virtualization must be installed on an OpenShift migration target cluster before you can use MTV to transfer any VMs to that cluster\n\nOnce you have successfully installed the Operator, proceed to deploy components by creating the required ForkliftController CR.\n\nBy default, the Operator installs the following components on a target cluster:\n\n* Controller, to coordinate migration processes.\n* UI, the web console to manage migrations.\n* Validation, a service to validate migration workflows.\n\n### Compatibility\n\nMigration Toolkit for Virtualization 2.7 is supported on OpenShift 4.15, 4.16 and 4.17\n\nMore information on compatibility in the [MTV Lifecycle document](https://access.redhat.com/articles/6001751).\n\n### Documentation\nDocumentation can be found on the [Red Hat Customer Portal](https://access.redhat.com/documentation/en-us/migration_toolkit_for_virtualization/).\n\n### Getting help\nIf you encounter any issues while using Migration Toolkit for Virtualization Operator, create a [support case](https://access.redhat.com/support/cases/) for bugs, enhancements, or other requests.\n\n### Contributing\nYou can contribute by:\n\n* Creating a case in the [Red Hat Customer Portal](https://access.redhat.com/support/cases/) with any issues you find using Migration Toolkit for Application and its Operator.\n* Fixing issues by opening Pull Requests in the [KubeV2V](https://github.com/kubev2v/) under Forklift Projects.\n* Improving Forklift upstream [documentation](https://github.com/kubev2v/forklift-documentation/).\n",
                "displayName": "Migration Toolkit for Virtualization Operator",
                "installModes": [
                    {
                        "type": "OwnNamespace",
                        "supported": true
                    },
                    {
                        "type": "SingleNamespace",
                        "supported": false
                    },
                    {
                        "type": "MultiNamespace",
                        "supported": false
                    },
                    {
                        "type": "AllNamespaces",
                        "supported": false
                    }
                ],
                "keywords": [
                    "migration",
                    "forklift",
                    "konveyor",
                    "mtv"
                ],
                "links": [
                    {
                        "name": "Migration Toolkit for Virtualization Documentation",
                        "url": "https://access.redhat.com/documentation/en-us/migration_toolkit_for_virtualization"
                    },
                    {
                        "name": "Forklift",
                        "url": "http://github.com/kubev2v/forklift"
                    }
                ],
                "maintainers": [
                    {
                        "name": "Red Hat",
                        "email": "openshift-operators@redhat.com"
                    }
                ],
                "maturity": "stable",
                "minKubeVersion": "1.27.0",
                "provider": {
                    "name": "Red Hat"
                }
            }
        }
    ],
    "relatedImages": [
        {
            "name": "api",
            "image": "registry.redhat.io/migration-toolkit-virtualization/mtv-api-rhel9@sha256:c0a4999dde6159347d0cf723a02f725a2eb6b43be9d6b8c5bd47818e42293cf3"
        },
        {
            "name": "ui_plugin",
            "image": "registry.redhat.io/migration-toolkit-virtualization/mtv-console-plugin-rhel9@sha256:97f47d76b9c8fe59a3f4932ff0504944172719fb1dfe9a0ea35bd74c5434b3c4"
        },
        {
            "name": "controller",
            "image": "registry.redhat.io/migration-toolkit-virtualization/mtv-controller-rhel9@sha256:ae0f6071601ab14cea83111b8774c6b8f1f02ff90f12f34598272f907e93ef94"
        },
        {
            "name": "must_gather",
            "image": "registry.redhat.io/migration-toolkit-virtualization/mtv-must-gather-rhel8@sha256:1789e6eb854ebe80c9e1f0477c556371004e63b8daeba7869859fbbd210d22b6"
        },
        {
            "name": "openstack_populator",
            "image": "registry.redhat.io/migration-toolkit-virtualization/mtv-openstack-populator-rhel9@sha256:972c1a171ac271cd3b21615049c56acffa1d64f8fdf98363b892e370b038de21"
        },
        {
            "name": "",
            "image": "registry.redhat.io/migration-toolkit-virtualization/mtv-operator-bundle@sha256:d02f321e55e1c140662ecfe8a9ae34beb1a7bc82c5af41e5dd07e0e5d62a6f90"
        },
        {
            "name": "ova_provider_server",
            "image": "registry.redhat.io/migration-toolkit-virtualization/mtv-ova-provider-server-rhel9@sha256:0d9c95e0f51e1bbf7c356b0bff10401d08d0345b39f10573124c36002ea6b4b5"
        },
        {
            "name": "populator_controller",
            "image": "registry.redhat.io/migration-toolkit-virtualization/mtv-populator-controller-rhel9@sha256:3cf769406b888d8707fdfb5830634882ab6c6eae13819574d14098da07d68e2b"
        },
        {
            "name": "mtv-rhel8-operator-260e27220749e29b35bdf850b036da6645957216309c74e940f0103c8d0cbe19-annotation",
            "image": "registry.redhat.io/migration-toolkit-virtualization/mtv-rhel8-operator@sha256:260e27220749e29b35bdf850b036da6645957216309c74e940f0103c8d0cbe19"
        },
        {
            "name": "forklift-operator",
            "image": "registry.redhat.io/migration-toolkit-virtualization/mtv-rhel8-operator@sha256:260e27220749e29b35bdf850b036da6645957216309c74e940f0103c8d0cbe19"
        },
        {
            "name": "rhv_populator",
            "image": "registry.redhat.io/migration-toolkit-virtualization/mtv-rhv-populator-rhel8@sha256:5b1ffb7e7015792b557fda9a0183753b10fe2cba35c0974ff58524bac6ba2d7f"
        },
        {
            "name": "validation",
            "image": "registry.redhat.io/migration-toolkit-virtualization/mtv-validation-rhel9@sha256:61ca36f270e62982343d82b0bfa525d3c43a6625f55dd534e0487399fdc26216"
        },
        {
            "name": "virt_v2v",
            "image": "registry.redhat.io/migration-toolkit-virtualization/mtv-virt-v2v-rhel9@sha256:e7a8493d8659d0e49db5072dbc6997320748e045dfe6b53939e665fb9ca7ba64"
        }
    ]
}
{
    "schema": "olm.bundle",
    "name": "mtv-operator.v2.7.12",
    "package": "mtv-operator",
    "image": "registry.redhat.io/migration-toolkit-virtualization/mtv-operator-bundle@sha256:f7e6f9bf4e2943ed84463ba904c78faf9350e417b3b1d86cd3f214a19c987807",
    "properties": [
        {
            "type": "olm.gvk",
            "value": {
                "group": "forklift.konveyor.io",
                "kind": "ForkliftController",
                "version": "v1beta1"
            }
        },
        {
            "type": "olm.gvk",
            "value": {
                "group": "forklift.konveyor.io",
                "kind": "Hook",
                "version": "v1beta1"
            }
        },
        {
            "type": "olm.gvk",
            "value": {
                "group": "forklift.konveyor.io",
                "kind": "Host",
                "version": "v1beta1"
            }
        },
        {
            "type": "olm.gvk",
            "value": {
                "group": "forklift.konveyor.io",
                "kind": "Migration",
                "version": "v1beta1"
            }
        },
        {
            "type": "olm.gvk",
            "value": {
                "group": "forklift.konveyor.io",
                "kind": "NetworkMap",
                "version": "v1beta1"
            }
        },
        {
            "type": "olm.gvk",
            "value": {
                "group": "forklift.konveyor.io",
                "kind": "OpenstackVolumePopulator",
                "version": "v1beta1"
            }
        },
        {
            "type": "olm.gvk",
            "value": {
                "group": "forklift.konveyor.io",
                "kind": "OvirtVolumePopulator",
                "version": "v1beta1"
            }
        },
        {
            "type": "olm.gvk",
            "value": {
                "group": "forklift.konveyor.io",
                "kind": "Plan",
                "version": "v1beta1"
            }
        },
        {
            "type": "olm.gvk",
            "value": {
                "group": "forklift.konveyor.io",
                "kind": "Provider",
                "version": "v1beta1"
            }
        },
        {
            "type": "olm.gvk",
            "value": {
                "group": "forklift.konveyor.io",
                "kind": "StorageMap",
                "version": "v1beta1"
            }
        },
        {
            "type": "olm.package",
            "value": {
                "packageName": "mtv-operator",
                "version": "2.7.12"
            }
        },
        {
            "type": "olm.csv.metadata",
            "value": {
                "annotations": {
                    "alm-examples": "[\n  {\n    \"apiVersion\": \"forklift.konveyor.io/v1beta1\",\n    \"kind\": \"ForkliftController\",\n    \"metadata\": {\n      \"name\": \"forklift-controller\",\n      \"namespace\": \"openshift-mtv\"\n    },\n    \"spec\": {\n      \"feature_ui_plugin\": \"true\",\n      \"feature_validation\": \"true\",\n      \"feature_volume_populator\": \"true\"\n    }\n  },\n  {\n    \"apiVersion\": \"forklift.konveyor.io/v1beta1\",\n    \"kind\": \"Hook\",\n    \"metadata\": {\n      \"name\": \"example-hook\",\n      \"namespace\": \"openshift-mtv\"\n    },\n    \"spec\": {\n      \"image\": \"quay.io/konveyor/hook-runner\",\n      \"playbook\": \"<base64-encoded-playbook>\"\n    }\n  },\n  {\n    \"apiVersion\": \"forklift.konveyor.io/v1beta1\",\n    \"kind\": \"Host\",\n    \"metadata\": {\n      \"name\": \"example-host\",\n      \"namespace\": \"openshift-mtv\"\n    },\n    \"spec\": {\n      \"id\": \"\",\n      \"ipAddress\": \"\",\n      \"provider\": {\n        \"name\": \"\",\n        \"namespace\": \"\"\n      }\n    }\n  },\n  {\n    \"apiVersion\": \"forklift.konveyor.io/v1beta1\",\n    \"kind\": \"Migration\",\n    \"metadata\": {\n      \"name\": \"example-migration\",\n      \"namespace\": \"openshift-mtv\"\n    },\n    \"spec\": {\n      \"plan\": {\n        \"name\": \"example-plan\",\n        \"namespace\": \"openshift-mtv\"\n      }\n    }\n  },\n  {\n    \"apiVersion\": \"forklift.konveyor.io/v1beta1\",\n    \"kind\": \"NetworkMap\",\n    \"metadata\": {\n      \"name\": \"example-networkmap\",\n      \"namespace\": \"openshift-mtv\"\n    },\n    \"spec\": {\n      \"map\": [\n        {\n          \"destination\": {\n            \"name\": \"\",\n            \"namespace\": \"\",\n            \"type\": \"pod\"\n          },\n          \"source\": {\n            \"id\": \"\"\n          }\n        }\n      ],\n      \"provider\": {\n        \"name\": \"\",\n        \"namespace\": \"\"\n      }\n    }\n  },\n  {\n    \"apiVersion\": \"forklift.konveyor.io/v1beta1\",\n    \"kind\": \"OpenstackVolumePopulator\",\n    \"metadata\": {\n      \"name\": \"example-openstack\",\n      \"namespace\": \"openshift-mtv\"\n    },\n    \"spec\": {\n      \"identityUrl\": \"\",\n      \"imageId\": \"\",\n      \"secretName\": \"\"\n    }\n  },\n  {\n    \"apiVersion\": \"forklift.konveyor.io/v1beta1\",\n    \"kind\": \"OvirtVolumePopulator\",\n    \"metadata\": {\n      \"name\": \"example-ovirt-imageio\",\n      \"namespace\": \"openshift-mtv\"\n    },\n    \"spec\": {\n      \"diskId\": \"\",\n      \"engineSecretName\": \"\",\n      \"engineUrl\": \"\"\n    }\n  },\n  {\n    \"apiVersion\": \"forklift.konveyor.io/v1beta1\",\n    \"kind\": \"Plan\",\n    \"metadata\": {\n      \"name\": \"example-plan\",\n      \"namespace\": \"openshift-mtv\"\n    },\n    \"spec\": {\n      \"provider\": {\n        \"destination\": {\n          \"name\": \"\",\n          \"namespace\": \"\"\n        },\n        \"source\": {\n          \"name\": \"\",\n          \"namespace\": \"\"\n        }\n      }\n    }\n  },\n  {\n    \"apiVersion\": \"forklift.konveyor.io/v1beta1\",\n    \"kind\": \"Provider\",\n    \"metadata\": {\n      \"name\": \"example-provider\",\n      \"namespace\": \"openshift-mtv\"\n    },\n    \"spec\": {\n      \"secret\": {\n        \"name\": \"\",\n        \"namespace\": \"\"\n      },\n      \"type\": \"vmware\",\n      \"url\": \"\"\n    }\n  },\n  {\n    \"apiVersion\": \"forklift.konveyor.io/v1beta1\",\n    \"kind\": \"StorageMap\",\n    \"metadata\": {\n      \"name\": \"example-storagemap\",\n      \"namespace\": \"openshift-mtv\"\n    },\n    \"spec\": {\n      \"map\": [\n        {\n          \"destination\": {\n            \"storageClass\": \"\"\n          },\n          \"source\": {\n            \"id\": \"\"\n          }\n        }\n      ],\n      \"provider\": {\n        \"name\": \"\",\n        \"namespace\": \"\"\n      }\n    }\n  }\n]",
                    "capabilities": "Seamless Upgrades",
                    "categories": "OpenShift Optional",
                    "certified": "true",
                    "containerImage": "registry.redhat.io/migration-toolkit-virtualization/mtv-rhel8-operator@sha256:db4cbc7214cdc7bf176ff16e562120111219ad8e663b7d4385dfd4c164253b7f",
                    "createdAt": "2025-04-22T18:23:33Z",
                    "description": "Facilitates migration of VM workloads to OpenShift Virtualization",
                    "features.operators.openshift.io/cnf": "false",
                    "features.operators.openshift.io/cni": "false",
                    "features.operators.openshift.io/csi": "false",
                    "features.operators.openshift.io/disconnected": "false",
                    "features.operators.openshift.io/fips-compliant": "true",
                    "features.operators.openshift.io/fipsmode": "true",
                    "features.operators.openshift.io/proxy-aware": "false",
                    "features.operators.openshift.io/tls-profiles": "false",
                    "features.operators.openshift.io/token-auth-aws": "false",
                    "features.operators.openshift.io/token-auth-azure": "false",
                    "features.operators.openshift.io/token-auth-gcp": "false",
                    "olm.skipRange": ">=0.0.0 <2.7.12",
                    "operatorframework.io/initialization-resource": "{\n  \"apiVersion\": \"forklift.konveyor.io/v1beta1\",\n  \"kind\": \"ForkliftController\",\n  \"metadata\": {\n    \"name\": \"forklift-controller\",\n    \"namespace\": \"openshift-mtv\"\n  },\n  \"spec\": {\n    \"feature_ui_plugin\": \"true\",\n    \"feature_validation\": \"true\",\n    \"feature_volume_populator\": \"true\"\n  }\n}",
                    "operatorframework.io/suggested-namespace": "openshift-mtv",
                    "operators.openshift.io/valid-subscription": "[\"OpenShift Kubernetes Engine\", \"OpenShift Container Platform\", \"OpenShift Platform Plus\"]",
                    "repository": "https://github.com/kubev2v/forklift",
                    "support": "Red Hat"
                },
                "apiServiceDefinitions": {},
                "crdDescriptions": {
                    "owned": [
                        {
                            "name": "forkliftcontrollers.forklift.konveyor.io",
                            "version": "v1beta1",
                            "kind": "ForkliftController",
                            "displayName": "ForkliftController",
                            "description": "VM migration controller"
                        },
                        {
                            "name": "hooks.forklift.konveyor.io",
                            "version": "v1beta1",
                            "kind": "Hook",
                            "displayName": "Hook",
                            "description": "Hook schema for the hooks API"
                        },
                        {
                            "name": "hosts.forklift.konveyor.io",
                            "version": "v1beta1",
                            "kind": "Host",
                            "displayName": "Host",
                            "description": "VM host"
                        },
                        {
                            "name": "migrations.forklift.konveyor.io",
                            "version": "v1beta1",
                            "kind": "Migration",
                            "displayName": "Migration",
                            "description": "VM migration"
                        },
                        {
                            "name": "networkmaps.forklift.konveyor.io",
                            "version": "v1beta1",
                            "kind": "NetworkMap",
                            "displayName": "NetworkMap",
                            "description": "VM network map"
                        },
                        {
                            "name": "openstackvolumepopulators.forklift.konveyor.io",
                            "version": "v1beta1",
                            "kind": "OpenstackVolumePopulator",
                            "displayName": "OpenstackVolumePopulator",
                            "description": "OpenStack Volume Populator"
                        },
                        {
                            "name": "ovirtvolumepopulators.forklift.konveyor.io",
                            "version": "v1beta1",
                            "kind": "OvirtVolumePopulator",
                            "displayName": "OvirtVolumePopulator",
                            "description": "oVirt Volume Populator"
                        },
                        {
                            "name": "plans.forklift.konveyor.io",
                            "version": "v1beta1",
                            "kind": "Plan",
                            "displayName": "Plan",
                            "description": "VM migration plan"
                        },
                        {
                            "name": "providers.forklift.konveyor.io",
                            "version": "v1beta1",
                            "kind": "Provider",
                            "displayName": "Provider",
                            "description": "VM provider"
                        },
                        {
                            "name": "storagemaps.forklift.konveyor.io",
                            "version": "v1beta1",
                            "kind": "StorageMap",
                            "displayName": "StorageMap",
                            "description": "VM storage map"
                        }
                    ]
                },
                "description": "The Migration Toolkit for Virtualization Operator manages the deployment and life cycle of Migration Toolkit for Virtualization on [OpenShift](https://www.openshift.com/) Container Platform.\n\n### Installation\n\nOpenShift Virtualization must be installed on an OpenShift migration target cluster before you can use MTV to transfer any VMs to that cluster\n\nOnce you have successfully installed the Operator, proceed to deploy components by creating the required ForkliftController CR.\n\nBy default, the Operator installs the following components on a target cluster:\n\n* Controller, to coordinate migration processes.\n* UI, the web console to manage migrations.\n* Validation, a service to validate migration workflows.\n\n### Compatibility\n\nMigration Toolkit for Virtualization 2.7 is supported on OpenShift 4.15, 4.16 and 4.17\n\nMore information on compatibility in the [MTV Lifecycle document](https://access.redhat.com/articles/6001751).\n\n### Documentation\nDocumentation can be found on the [Red Hat Customer Portal](https://access.redhat.com/documentation/en-us/migration_toolkit_for_virtualization/).\n\n### Getting help\nIf you encounter any issues while using Migration Toolkit for Virtualization Operator, create a [support case](https://access.redhat.com/support/cases/) for bugs, enhancements, or other requests.\n\n### Contributing\nYou can contribute by:\n\n* Creating a case in the [Red Hat Customer Portal](https://access.redhat.com/support/cases/) with any issues you find using Migration Toolkit for Application and its Operator.\n* Fixing issues by opening Pull Requests in the [KubeV2V](https://github.com/kubev2v/) under Forklift Projects.\n* Improving Forklift upstream [documentation](https://github.com/kubev2v/forklift-documentation/).\n",
                "displayName": "Migration Toolkit for Virtualization Operator",
                "installModes": [
                    {
                        "type": "OwnNamespace",
                        "supported": true
                    },
                    {
                        "type": "SingleNamespace",
                        "supported": false
                    },
                    {
                        "type": "MultiNamespace",
                        "supported": false
                    },
                    {
                        "type": "AllNamespaces",
                        "supported": false
                    }
                ],
                "keywords": [
                    "migration",
                    "forklift",
                    "konveyor",
                    "mtv"
                ],
                "links": [
                    {
                        "name": "Migration Toolkit for Virtualization Documentation",
                        "url": "https://access.redhat.com/documentation/en-us/migration_toolkit_for_virtualization"
                    },
                    {
                        "name": "Forklift",
                        "url": "http://github.com/kubev2v/forklift"
                    }
                ],
                "maintainers": [
                    {
                        "name": "Red Hat",
                        "email": "openshift-operators@redhat.com"
                    }
                ],
                "maturity": "stable",
                "minKubeVersion": "1.27.0",
                "provider": {
                    "name": "Red Hat"
                }
            }
        }
    ],
    "relatedImages": [
        {
            "name": "api",
            "image": "registry.redhat.io/migration-toolkit-virtualization/mtv-api-rhel9@sha256:112a465da1695340286a7ff6e4dd66144209ce4389134f03813f786d30ba7508"
        },
        {
            "name": "ui_plugin",
            "image": "registry.redhat.io/migration-toolkit-virtualization/mtv-console-plugin-rhel9@sha256:51fdb9274911e93ae9dff9ab616a04a8a2c8fce4b6b21c05cf5f0145b1f93de0"
        },
        {
            "name": "controller",
            "image": "registry.redhat.io/migration-toolkit-virtualization/mtv-controller-rhel9@sha256:a0360971c4cf448f99eb9ca79c9a153aec479e59e5985b91e019ee478382510b"
        },
        {
            "name": "must_gather",
            "image": "registry.redhat.io/migration-toolkit-virtualization/mtv-must-gather-rhel8@sha256:ed8cefd01f3b03df7faaf1ba0774cc18b7fc08b25f359d1e52c794b4ad60441e"
        },
        {
            "name": "openstack_populator",
            "image": "registry.redhat.io/migration-toolkit-virtualization/mtv-openstack-populator-rhel9@sha256:1622759bca392e2f7f66611df7988e7c63138807f917f8b34aefcc60467051ec"
        },
        {
            "name": "",
            "image": "registry.redhat.io/migration-toolkit-virtualization/mtv-operator-bundle@sha256:f7e6f9bf4e2943ed84463ba904c78faf9350e417b3b1d86cd3f214a19c987807"
        },
        {
            "name": "ova_provider_server",
            "image": "registry.redhat.io/migration-toolkit-virtualization/mtv-ova-provider-server-rhel9@sha256:a32fba94e62f4c979e3b3596ab3a70750bd3bbf841e6004b5fd5305ac796027f"
        },
        {
            "name": "populator_controller",
            "image": "registry.redhat.io/migration-toolkit-virtualization/mtv-populator-controller-rhel9@sha256:97ba4a4b479957e57eb296598d0c8797233f3fd0dbac20fb4686db02d3a8ed9f"
        },
        {
            "name": "mtv-rhel8-operator-db4cbc7214cdc7bf176ff16e562120111219ad8e663b7d4385dfd4c164253b7f-annotation",
            "image": "registry.redhat.io/migration-toolkit-virtualization/mtv-rhel8-operator@sha256:db4cbc7214cdc7bf176ff16e562120111219ad8e663b7d4385dfd4c164253b7f"
        },
        {
            "name": "forklift-operator",
            "image": "registry.redhat.io/migration-toolkit-virtualization/mtv-rhel8-operator@sha256:db4cbc7214cdc7bf176ff16e562120111219ad8e663b7d4385dfd4c164253b7f"
        },
        {
            "name": "rhv_populator",
            "image": "registry.redhat.io/migration-toolkit-virtualization/mtv-rhv-populator-rhel8@sha256:33bae3e4c5b96df3319287d409d8d25db7db33704c7e9f8a58aec797bf20d12a"
        },
        {
            "name": "validation",
            "image": "registry.redhat.io/migration-toolkit-virtualization/mtv-validation-rhel9@sha256:ec2b67b3aff9b74f2246c310f1871198bbea8428b4e563d0e8c254a785b46a27"
        },
        {
            "name": "virt_v2v",
            "image": "registry.redhat.io/migration-toolkit-virtualization/mtv-virt-v2v-rhel9@sha256:a0b713409ad1d5018832cd50a2ffa3ce70ebf6cf1a4e532b3676b6f039316b52"
        }
    ]
}
{
    "schema": "olm.bundle",
    "name": "mtv-operator.v2.7.2",
    "package": "mtv-operator",
    "image": "registry.redhat.io/migration-toolkit-virtualization/mtv-operator-bundle@sha256:365115407964d182de7e7564438c6fd089e2c0bcc0f94ec48621ca0cc2bf0fe4",
    "properties": [
        {
            "type": "olm.gvk",
            "value": {
                "group": "forklift.konveyor.io",
                "kind": "ForkliftController",
                "version": "v1beta1"
            }
        },
        {
            "type": "olm.gvk",
            "value": {
                "group": "forklift.konveyor.io",
                "kind": "Hook",
                "version": "v1beta1"
            }
        },
        {
            "type": "olm.gvk",
            "value": {
                "group": "forklift.konveyor.io",
                "kind": "Host",
                "version": "v1beta1"
            }
        },
        {
            "type": "olm.gvk",
            "value": {
                "group": "forklift.konveyor.io",
                "kind": "Migration",
                "version": "v1beta1"
            }
        },
        {
            "type": "olm.gvk",
            "value": {
                "group": "forklift.konveyor.io",
                "kind": "NetworkMap",
                "version": "v1beta1"
            }
        },
        {
            "type": "olm.gvk",
            "value": {
                "group": "forklift.konveyor.io",
                "kind": "OpenstackVolumePopulator",
                "version": "v1beta1"
            }
        },
        {
            "type": "olm.gvk",
            "value": {
                "group": "forklift.konveyor.io",
                "kind": "OvirtVolumePopulator",
                "version": "v1beta1"
            }
        },
        {
            "type": "olm.gvk",
            "value": {
                "group": "forklift.konveyor.io",
                "kind": "Plan",
                "version": "v1beta1"
            }
        },
        {
            "type": "olm.gvk",
            "value": {
                "group": "forklift.konveyor.io",
                "kind": "Provider",
                "version": "v1beta1"
            }
        },
        {
            "type": "olm.gvk",
            "value": {
                "group": "forklift.konveyor.io",
                "kind": "StorageMap",
                "version": "v1beta1"
            }
        },
        {
            "type": "olm.package",
            "value": {
                "packageName": "mtv-operator",
                "version": "2.7.2"
            }
        },
        {
            "type": "olm.csv.metadata",
            "value": {
                "annotations": {
                    "alm-examples": "[\n  {\n    \"apiVersion\": \"forklift.konveyor.io/v1beta1\",\n    \"kind\": \"ForkliftController\",\n    \"metadata\": {\n      \"name\": \"forklift-controller\",\n      \"namespace\": \"openshift-mtv\"\n    },\n    \"spec\": {\n      \"feature_ui_plugin\": \"true\",\n      \"feature_validation\": \"true\",\n      \"feature_volume_populator\": \"true\"\n    }\n  },\n  {\n    \"apiVersion\": \"forklift.konveyor.io/v1beta1\",\n    \"kind\": \"Hook\",\n    \"metadata\": {\n      \"name\": \"example-hook\",\n      \"namespace\": \"openshift-mtv\"\n    },\n    \"spec\": {\n      \"image\": \"quay.io/konveyor/hook-runner\",\n      \"playbook\": \"<base64-encoded-playbook>\"\n    }\n  },\n  {\n    \"apiVersion\": \"forklift.konveyor.io/v1beta1\",\n    \"kind\": \"Host\",\n    \"metadata\": {\n      \"name\": \"example-host\",\n      \"namespace\": \"openshift-mtv\"\n    },\n    \"spec\": {\n      \"id\": \"\",\n      \"ipAddress\": \"\",\n      \"provider\": {\n        \"name\": \"\",\n        \"namespace\": \"\"\n      }\n    }\n  },\n  {\n    \"apiVersion\": \"forklift.konveyor.io/v1beta1\",\n    \"kind\": \"Migration\",\n    \"metadata\": {\n      \"name\": \"example-migration\",\n      \"namespace\": \"openshift-mtv\"\n    },\n    \"spec\": {\n      \"plan\": {\n        \"name\": \"example-plan\",\n        \"namespace\": \"openshift-mtv\"\n      }\n    }\n  },\n  {\n    \"apiVersion\": \"forklift.konveyor.io/v1beta1\",\n    \"kind\": \"NetworkMap\",\n    \"metadata\": {\n      \"name\": \"example-networkmap\",\n      \"namespace\": \"openshift-mtv\"\n    },\n    \"spec\": {\n      \"map\": [\n        {\n          \"destination\": {\n            \"name\": \"\",\n            \"namespace\": \"\",\n            \"type\": \"pod\"\n          },\n          \"source\": {\n            \"id\": \"\"\n          }\n        }\n      ],\n      \"provider\": {\n        \"name\": \"\",\n        \"namespace\": \"\"\n      }\n    }\n  },\n  {\n    \"apiVersion\": \"forklift.konveyor.io/v1beta1\",\n    \"kind\": \"OpenstackVolumePopulator\",\n    \"metadata\": {\n      \"name\": \"example-openstack\",\n      \"namespace\": \"openshift-mtv\"\n    },\n    \"spec\": {\n      \"identityUrl\": \"\",\n      \"imageId\": \"\",\n      \"secretName\": \"\"\n    }\n  },\n  {\n    \"apiVersion\": \"forklift.konveyor.io/v1beta1\",\n    \"kind\": \"OvirtVolumePopulator\",\n    \"metadata\": {\n      \"name\": \"example-ovirt-imageio\",\n      \"namespace\": \"openshift-mtv\"\n    },\n    \"spec\": {\n      \"diskId\": \"\",\n      \"engineSecretName\": \"\",\n      \"engineUrl\": \"\"\n    }\n  },\n  {\n    \"apiVersion\": \"forklift.konveyor.io/v1beta1\",\n    \"kind\": \"Plan\",\n    \"metadata\": {\n      \"name\": \"example-plan\",\n      \"namespace\": \"openshift-mtv\"\n    },\n    \"spec\": {\n      \"provider\": {\n        \"destination\": {\n          \"name\": \"\",\n          \"namespace\": \"\"\n        },\n        \"source\": {\n          \"name\": \"\",\n          \"namespace\": \"\"\n        }\n      }\n    }\n  },\n  {\n    \"apiVersion\": \"forklift.konveyor.io/v1beta1\",\n    \"kind\": \"Provider\",\n    \"metadata\": {\n      \"name\": \"example-provider\",\n      \"namespace\": \"openshift-mtv\"\n    },\n    \"spec\": {\n      \"secret\": {\n        \"name\": \"\",\n        \"namespace\": \"\"\n      },\n      \"type\": \"vmware\",\n      \"url\": \"\"\n    }\n  },\n  {\n    \"apiVersion\": \"forklift.konveyor.io/v1beta1\",\n    \"kind\": \"StorageMap\",\n    \"metadata\": {\n      \"name\": \"example-storagemap\",\n      \"namespace\": \"openshift-mtv\"\n    },\n    \"spec\": {\n      \"map\": [\n        {\n          \"destination\": {\n            \"storageClass\": \"\"\n          },\n          \"source\": {\n            \"id\": \"\"\n          }\n        }\n      ],\n      \"provider\": {\n        \"name\": \"\",\n        \"namespace\": \"\"\n      }\n    }\n  }\n]",
                    "capabilities": "Seamless Upgrades",
                    "categories": "OpenShift Optional",
                    "certified": "true",
                    "containerImage": "registry.redhat.io/migration-toolkit-virtualization/mtv-rhel8-operator@sha256:8dbeace89a921e0d11f85378099e39cc357702d2f20dfb9d14cebbe150d2500d",
                    "createdAt": "2024-10-11T14:05:47Z",
                    "description": "Facilitates migration of VM workloads to OpenShift Virtualization",
                    "features.operators.openshift.io/cnf": "false",
                    "features.operators.openshift.io/cni": "false",
                    "features.operators.openshift.io/csi": "false",
                    "features.operators.openshift.io/disconnected": "false",
                    "features.operators.openshift.io/fips-compliant": "true",
                    "features.operators.openshift.io/fipsmode": "true",
                    "features.operators.openshift.io/proxy-aware": "false",
                    "features.operators.openshift.io/tls-profiles": "false",
                    "features.operators.openshift.io/token-auth-aws": "false",
                    "features.operators.openshift.io/token-auth-azure": "false",
                    "features.operators.openshift.io/token-auth-gcp": "false",
                    "olm.skipRange": ">=0.0.0 <2.7.2",
                    "operatorframework.io/initialization-resource": "{\n  \"apiVersion\": \"forklift.konveyor.io/v1beta1\",\n  \"kind\": \"ForkliftController\",\n  \"metadata\": {\n    \"name\": \"forklift-controller\",\n    \"namespace\": \"openshift-mtv\"\n  },\n  \"spec\": {\n    \"feature_ui_plugin\": \"true\",\n    \"feature_validation\": \"true\",\n    \"feature_volume_populator\": \"true\"\n  }\n}",
                    "operatorframework.io/suggested-namespace": "openshift-mtv",
                    "operators.openshift.io/valid-subscription": "[\"OpenShift Kubernetes Engine\", \"OpenShift Container Platform\", \"OpenShift Platform Plus\"]",
                    "repository": "https://github.com/kubev2v/forklift",
                    "support": "Red Hat"
                },
                "apiServiceDefinitions": {},
                "crdDescriptions": {
                    "owned": [
                        {
                            "name": "forkliftcontrollers.forklift.konveyor.io",
                            "version": "v1beta1",
                            "kind": "ForkliftController",
                            "displayName": "ForkliftController",
                            "description": "VM migration controller"
                        },
                        {
                            "name": "hooks.forklift.konveyor.io",
                            "version": "v1beta1",
                            "kind": "Hook",
                            "displayName": "Hook",
                            "description": "Hook schema for the hooks API"
                        },
                        {
                            "name": "hosts.forklift.konveyor.io",
                            "version": "v1beta1",
                            "kind": "Host",
                            "displayName": "Host",
                            "description": "VM host"
                        },
                        {
                            "name": "migrations.forklift.konveyor.io",
                            "version": "v1beta1",
                            "kind": "Migration",
                            "displayName": "Migration",
                            "description": "VM migration"
                        },
                        {
                            "name": "networkmaps.forklift.konveyor.io",
                            "version": "v1beta1",
                            "kind": "NetworkMap",
                            "displayName": "NetworkMap",
                            "description": "VM network map"
                        },
                        {
                            "name": "openstackvolumepopulators.forklift.konveyor.io",
                            "version": "v1beta1",
                            "kind": "OpenstackVolumePopulator",
                            "displayName": "OpenstackVolumePopulator",
                            "description": "OpenStack Volume Populator"
                        },
                        {
                            "name": "ovirtvolumepopulators.forklift.konveyor.io",
                            "version": "v1beta1",
                            "kind": "OvirtVolumePopulator",
                            "displayName": "OvirtVolumePopulator",
                            "description": "oVirt Volume Populator"
                        },
                        {
                            "name": "plans.forklift.konveyor.io",
                            "version": "v1beta1",
                            "kind": "Plan",
                            "displayName": "Plan",
                            "description": "VM migration plan"
                        },
                        {
                            "name": "providers.forklift.konveyor.io",
                            "version": "v1beta1",
                            "kind": "Provider",
                            "displayName": "Provider",
                            "description": "VM provider"
                        },
                        {
                            "name": "storagemaps.forklift.konveyor.io",
                            "version": "v1beta1",
                            "kind": "StorageMap",
                            "displayName": "StorageMap",
                            "description": "VM storage map"
                        }
                    ]
                },
                "description": "The Migration Toolkit for Virtualization Operator manages the deployment and life cycle of Migration Toolkit for Virtualization on [OpenShift](https://www.openshift.com/) Container Platform.\n\n### Installation\n\nOpenShift Virtualization must be installed on an OpenShift migration target cluster before you can use MTV to transfer any VMs to that cluster\n\nOnce you have successfully installed the Operator, proceed to deploy components by creating the required ForkliftController CR.\n\nBy default, the Operator installs the following components on a target cluster:\n\n* Controller, to coordinate migration processes.\n* UI, the web console to manage migrations.\n* Validation, a service to validate migration workflows.\n\n### Compatibility\n\nMigration Toolkit for Virtualization 2.5 is supported on OpenShift 4.12 and 4.13\n\nMigration Toolkit for Virtualization 2.6 is supported on OpenShift 4.14 and 4.15\n\nMigration Toolkit for Virtualization 2.7 is supported on OpenShift 4.16 and 4.17\n\nMore information on compatibility in the [MTV Lifecycle document](https://access.redhat.com/articles/6001751).\n\n### Documentation\nDocumentation can be found on the [Red Hat Customer Portal](https://access.redhat.com/documentation/en-us/migration_toolkit_for_virtualization/).\n\n### Getting help\nIf you encounter any issues while using Migration Toolkit for Virtualization Operator, create a [support case](https://access.redhat.com/support/cases/) for bugs, enhancements, or other requests.\n\n### Contributing\nYou can contribute by:\n\n* Creating a case in the [Red Hat Customer Portal](https://access.redhat.com/support/cases/) with any issues you find using Migration Toolkit for Application and its Operator.\n* Fixing issues by opening Pull Requests in the [KubeV2V](https://github.com/kubev2v/) under Forklift Projects.\n* Improving Forklift upstream [documentation](https://github.com/kubev2v/forklift-documentation/).\n",
                "displayName": "Migration Toolkit for Virtualization Operator",
                "installModes": [
                    {
                        "type": "OwnNamespace",
                        "supported": true
                    },
                    {
                        "type": "SingleNamespace",
                        "supported": false
                    },
                    {
                        "type": "MultiNamespace",
                        "supported": false
                    },
                    {
                        "type": "AllNamespaces",
                        "supported": false
                    }
                ],
                "keywords": [
                    "migration",
                    "forklift",
                    "konveyor",
                    "mtv"
                ],
                "links": [
                    {
                        "name": "Migration Toolkit for Virtualization Documentation",
                        "url": "https://access.redhat.com/documentation/en-us/migration_toolkit_for_virtualization"
                    },
                    {
                        "name": "Forklift",
                        "url": "http://github.com/kubev2v/forklift"
                    }
                ],
                "maintainers": [
                    {
                        "name": "Red Hat",
                        "email": "openshift-operators@redhat.com"
                    }
                ],
                "maturity": "stable",
                "minKubeVersion": "1.27.0",
                "provider": {
                    "name": "Red Hat"
                }
            }
        }
    ],
    "relatedImages": [
        {
            "name": "api",
            "image": "registry.redhat.io/migration-toolkit-virtualization/mtv-api-rhel9@sha256:a65780c5680a6fbbd0e3d0eed423b14a9c9b3d7d17f801c1eb6eb6b777384ca5"
        },
        {
            "name": "ui_plugin",
            "image": "registry.redhat.io/migration-toolkit-virtualization/mtv-console-plugin-rhel9@sha256:8337924489a1747d4bbca6dd6ac42210731cf721b549b5830846b271621e2ac1"
        },
        {
            "name": "controller",
            "image": "registry.redhat.io/migration-toolkit-virtualization/mtv-controller-rhel9@sha256:6d0aeffbccaf9df83b42c530bf82707aa7c1cc16f72a5ef30b66fbd562c01ab3"
        },
        {
            "name": "must_gather",
            "image": "registry.redhat.io/migration-toolkit-virtualization/mtv-must-gather-rhel8@sha256:fd6fb83bbeb9010f7e91f0afc91beac0bf38cb79c2de8f533a2bd07b1b238262"
        },
        {
            "name": "openstack_populator",
            "image": "registry.redhat.io/migration-toolkit-virtualization/mtv-openstack-populator-rhel9@sha256:1dd8f0f08ff1323d910fea8adfa13cef64c2fd2f01968e4d9d55f71cf42835d3"
        },
        {
            "name": "",
            "image": "registry.redhat.io/migration-toolkit-virtualization/mtv-operator-bundle@sha256:365115407964d182de7e7564438c6fd089e2c0bcc0f94ec48621ca0cc2bf0fe4"
        },
        {
            "name": "ova_provider_server",
            "image": "registry.redhat.io/migration-toolkit-virtualization/mtv-ova-provider-server-rhel9@sha256:936fd68d7659683de7789fcf34d2e5873bd4bd1534c01c2d80501647f7c3c442"
        },
        {
            "name": "populator_controller",
            "image": "registry.redhat.io/migration-toolkit-virtualization/mtv-populator-controller-rhel9@sha256:8c05a303be5c536f4051ef291475b578d4d38ca0946fb4b4dd8bca376ef432aa"
        },
        {
            "name": "mtv-rhel8-operator-8dbeace89a921e0d11f85378099e39cc357702d2f20dfb9d14cebbe150d2500d-annotation",
            "image": "registry.redhat.io/migration-toolkit-virtualization/mtv-rhel8-operator@sha256:8dbeace89a921e0d11f85378099e39cc357702d2f20dfb9d14cebbe150d2500d"
        },
        {
            "name": "forklift-operator",
            "image": "registry.redhat.io/migration-toolkit-virtualization/mtv-rhel8-operator@sha256:8dbeace89a921e0d11f85378099e39cc357702d2f20dfb9d14cebbe150d2500d"
        },
        {
            "name": "rhv_populator",
            "image": "registry.redhat.io/migration-toolkit-virtualization/mtv-rhv-populator-rhel8@sha256:e91c2e5473f3e24c185dd25e9843f333e6d7419d9c5f4d4396669717b5969683"
        },
        {
            "name": "validation",
            "image": "registry.redhat.io/migration-toolkit-virtualization/mtv-validation-rhel9@sha256:c543dbbb66fcac02345e1d3c12333780721bf049dca0f0a27d4c55b15a5d3e14"
        },
        {
            "name": "virt_v2v",
            "image": "registry.redhat.io/migration-toolkit-virtualization/mtv-virt-v2v-rhel9@sha256:4bea07e101740afc36a1617363a79b1c474efcacd584f6e475a53b3f2395a079"
        }
    ]
}
{
    "schema": "olm.bundle",
    "name": "mtv-operator.v2.7.3",
    "package": "mtv-operator",
    "image": "registry.redhat.io/migration-toolkit-virtualization/mtv-operator-bundle@sha256:a162e60f7aa16d4bbff716a2a6794a35570ccbbc467885b72f188475a14eb8bc",
    "properties": [
        {
            "type": "olm.gvk",
            "value": {
                "group": "forklift.konveyor.io",
                "kind": "ForkliftController",
                "version": "v1beta1"
            }
        },
        {
            "type": "olm.gvk",
            "value": {
                "group": "forklift.konveyor.io",
                "kind": "Hook",
                "version": "v1beta1"
            }
        },
        {
            "type": "olm.gvk",
            "value": {
                "group": "forklift.konveyor.io",
                "kind": "Host",
                "version": "v1beta1"
            }
        },
        {
            "type": "olm.gvk",
            "value": {
                "group": "forklift.konveyor.io",
                "kind": "Migration",
                "version": "v1beta1"
            }
        },
        {
            "type": "olm.gvk",
            "value": {
                "group": "forklift.konveyor.io",
                "kind": "NetworkMap",
                "version": "v1beta1"
            }
        },
        {
            "type": "olm.gvk",
            "value": {
                "group": "forklift.konveyor.io",
                "kind": "OpenstackVolumePopulator",
                "version": "v1beta1"
            }
        },
        {
            "type": "olm.gvk",
            "value": {
                "group": "forklift.konveyor.io",
                "kind": "OvirtVolumePopulator",
                "version": "v1beta1"
            }
        },
        {
            "type": "olm.gvk",
            "value": {
                "group": "forklift.konveyor.io",
                "kind": "Plan",
                "version": "v1beta1"
            }
        },
        {
            "type": "olm.gvk",
            "value": {
                "group": "forklift.konveyor.io",
                "kind": "Provider",
                "version": "v1beta1"
            }
        },
        {
            "type": "olm.gvk",
            "value": {
                "group": "forklift.konveyor.io",
                "kind": "StorageMap",
                "version": "v1beta1"
            }
        },
        {
            "type": "olm.package",
            "value": {
                "packageName": "mtv-operator",
                "version": "2.7.3"
            }
        },
        {
            "type": "olm.csv.metadata",
            "value": {
                "annotations": {
                    "alm-examples": "[\n  {\n    \"apiVersion\": \"forklift.konveyor.io/v1beta1\",\n    \"kind\": \"ForkliftController\",\n    \"metadata\": {\n      \"name\": \"forklift-controller\",\n      \"namespace\": \"openshift-mtv\"\n    },\n    \"spec\": {\n      \"feature_ui_plugin\": \"true\",\n      \"feature_validation\": \"true\",\n      \"feature_volume_populator\": \"true\"\n    }\n  },\n  {\n    \"apiVersion\": \"forklift.konveyor.io/v1beta1\",\n    \"kind\": \"Hook\",\n    \"metadata\": {\n      \"name\": \"example-hook\",\n      \"namespace\": \"openshift-mtv\"\n    },\n    \"spec\": {\n      \"image\": \"quay.io/konveyor/hook-runner\",\n      \"playbook\": \"<base64-encoded-playbook>\"\n    }\n  },\n  {\n    \"apiVersion\": \"forklift.konveyor.io/v1beta1\",\n    \"kind\": \"Host\",\n    \"metadata\": {\n      \"name\": \"example-host\",\n      \"namespace\": \"openshift-mtv\"\n    },\n    \"spec\": {\n      \"id\": \"\",\n      \"ipAddress\": \"\",\n      \"provider\": {\n        \"name\": \"\",\n        \"namespace\": \"\"\n      }\n    }\n  },\n  {\n    \"apiVersion\": \"forklift.konveyor.io/v1beta1\",\n    \"kind\": \"Migration\",\n    \"metadata\": {\n      \"name\": \"example-migration\",\n      \"namespace\": \"openshift-mtv\"\n    },\n    \"spec\": {\n      \"plan\": {\n        \"name\": \"example-plan\",\n        \"namespace\": \"openshift-mtv\"\n      }\n    }\n  },\n  {\n    \"apiVersion\": \"forklift.konveyor.io/v1beta1\",\n    \"kind\": \"NetworkMap\",\n    \"metadata\": {\n      \"name\": \"example-networkmap\",\n      \"namespace\": \"openshift-mtv\"\n    },\n    \"spec\": {\n      \"map\": [\n        {\n          \"destination\": {\n            \"name\": \"\",\n            \"namespace\": \"\",\n            \"type\": \"pod\"\n          },\n          \"source\": {\n            \"id\": \"\"\n          }\n        }\n      ],\n      \"provider\": {\n        \"name\": \"\",\n        \"namespace\": \"\"\n      }\n    }\n  },\n  {\n    \"apiVersion\": \"forklift.konveyor.io/v1beta1\",\n    \"kind\": \"OpenstackVolumePopulator\",\n    \"metadata\": {\n      \"name\": \"example-openstack\",\n      \"namespace\": \"openshift-mtv\"\n    },\n    \"spec\": {\n      \"identityUrl\": \"\",\n      \"imageId\": \"\",\n      \"secretName\": \"\"\n    }\n  },\n  {\n    \"apiVersion\": \"forklift.konveyor.io/v1beta1\",\n    \"kind\": \"OvirtVolumePopulator\",\n    \"metadata\": {\n      \"name\": \"example-ovirt-imageio\",\n      \"namespace\": \"openshift-mtv\"\n    },\n    \"spec\": {\n      \"diskId\": \"\",\n      \"engineSecretName\": \"\",\n      \"engineUrl\": \"\"\n    }\n  },\n  {\n    \"apiVersion\": \"forklift.konveyor.io/v1beta1\",\n    \"kind\": \"Plan\",\n    \"metadata\": {\n      \"name\": \"example-plan\",\n      \"namespace\": \"openshift-mtv\"\n    },\n    \"spec\": {\n      \"provider\": {\n        \"destination\": {\n          \"name\": \"\",\n          \"namespace\": \"\"\n        },\n        \"source\": {\n          \"name\": \"\",\n          \"namespace\": \"\"\n        }\n      }\n    }\n  },\n  {\n    \"apiVersion\": \"forklift.konveyor.io/v1beta1\",\n    \"kind\": \"Provider\",\n    \"metadata\": {\n      \"name\": \"example-provider\",\n      \"namespace\": \"openshift-mtv\"\n    },\n    \"spec\": {\n      \"secret\": {\n        \"name\": \"\",\n        \"namespace\": \"\"\n      },\n      \"type\": \"vmware\",\n      \"url\": \"\"\n    }\n  },\n  {\n    \"apiVersion\": \"forklift.konveyor.io/v1beta1\",\n    \"kind\": \"StorageMap\",\n    \"metadata\": {\n      \"name\": \"example-storagemap\",\n      \"namespace\": \"openshift-mtv\"\n    },\n    \"spec\": {\n      \"map\": [\n        {\n          \"destination\": {\n            \"storageClass\": \"\"\n          },\n          \"source\": {\n            \"id\": \"\"\n          }\n        }\n      ],\n      \"provider\": {\n        \"name\": \"\",\n        \"namespace\": \"\"\n      }\n    }\n  }\n]",
                    "capabilities": "Seamless Upgrades",
                    "categories": "OpenShift Optional",
                    "certified": "true",
                    "containerImage": "registry.redhat.io/migration-toolkit-virtualization/mtv-rhel8-operator@sha256:5835b74399ec8c548550889e7ca8e87f710ed13141c326c379704551e019a34c",
                    "createdAt": "2024-11-01T05:29:15Z",
                    "description": "Facilitates migration of VM workloads to OpenShift Virtualization",
                    "features.operators.openshift.io/cnf": "false",
                    "features.operators.openshift.io/cni": "false",
                    "features.operators.openshift.io/csi": "false",
                    "features.operators.openshift.io/disconnected": "false",
                    "features.operators.openshift.io/fips-compliant": "true",
                    "features.operators.openshift.io/fipsmode": "true",
                    "features.operators.openshift.io/proxy-aware": "false",
                    "features.operators.openshift.io/tls-profiles": "false",
                    "features.operators.openshift.io/token-auth-aws": "false",
                    "features.operators.openshift.io/token-auth-azure": "false",
                    "features.operators.openshift.io/token-auth-gcp": "false",
                    "olm.skipRange": ">=0.0.0 <2.7.3",
                    "operatorframework.io/initialization-resource": "{\n  \"apiVersion\": \"forklift.konveyor.io/v1beta1\",\n  \"kind\": \"ForkliftController\",\n  \"metadata\": {\n    \"name\": \"forklift-controller\",\n    \"namespace\": \"openshift-mtv\"\n  },\n  \"spec\": {\n    \"feature_ui_plugin\": \"true\",\n    \"feature_validation\": \"true\",\n    \"feature_volume_populator\": \"true\"\n  }\n}",
                    "operatorframework.io/suggested-namespace": "openshift-mtv",
                    "operators.openshift.io/valid-subscription": "[\"OpenShift Kubernetes Engine\", \"OpenShift Container Platform\", \"OpenShift Platform Plus\"]",
                    "repository": "https://github.com/kubev2v/forklift",
                    "support": "Red Hat"
                },
                "apiServiceDefinitions": {},
                "crdDescriptions": {
                    "owned": [
                        {
                            "name": "forkliftcontrollers.forklift.konveyor.io",
                            "version": "v1beta1",
                            "kind": "ForkliftController",
                            "displayName": "ForkliftController",
                            "description": "VM migration controller"
                        },
                        {
                            "name": "hooks.forklift.konveyor.io",
                            "version": "v1beta1",
                            "kind": "Hook",
                            "displayName": "Hook",
                            "description": "Hook schema for the hooks API"
                        },
                        {
                            "name": "hosts.forklift.konveyor.io",
                            "version": "v1beta1",
                            "kind": "Host",
                            "displayName": "Host",
                            "description": "VM host"
                        },
                        {
                            "name": "migrations.forklift.konveyor.io",
                            "version": "v1beta1",
                            "kind": "Migration",
                            "displayName": "Migration",
                            "description": "VM migration"
                        },
                        {
                            "name": "networkmaps.forklift.konveyor.io",
                            "version": "v1beta1",
                            "kind": "NetworkMap",
                            "displayName": "NetworkMap",
                            "description": "VM network map"
                        },
                        {
                            "name": "openstackvolumepopulators.forklift.konveyor.io",
                            "version": "v1beta1",
                            "kind": "OpenstackVolumePopulator",
                            "displayName": "OpenstackVolumePopulator",
                            "description": "OpenStack Volume Populator"
                        },
                        {
                            "name": "ovirtvolumepopulators.forklift.konveyor.io",
                            "version": "v1beta1",
                            "kind": "OvirtVolumePopulator",
                            "displayName": "OvirtVolumePopulator",
                            "description": "oVirt Volume Populator"
                        },
                        {
                            "name": "plans.forklift.konveyor.io",
                            "version": "v1beta1",
                            "kind": "Plan",
                            "displayName": "Plan",
                            "description": "VM migration plan"
                        },
                        {
                            "name": "providers.forklift.konveyor.io",
                            "version": "v1beta1",
                            "kind": "Provider",
                            "displayName": "Provider",
                            "description": "VM provider"
                        },
                        {
                            "name": "storagemaps.forklift.konveyor.io",
                            "version": "v1beta1",
                            "kind": "StorageMap",
                            "displayName": "StorageMap",
                            "description": "VM storage map"
                        }
                    ]
                },
                "description": "The Migration Toolkit for Virtualization Operator manages the deployment and life cycle of Migration Toolkit for Virtualization on [OpenShift](https://www.openshift.com/) Container Platform.\n\n### Installation\n\nOpenShift Virtualization must be installed on an OpenShift migration target cluster before you can use MTV to transfer any VMs to that cluster\n\nOnce you have successfully installed the Operator, proceed to deploy components by creating the required ForkliftController CR.\n\nBy default, the Operator installs the following components on a target cluster:\n\n* Controller, to coordinate migration processes.\n* UI, the web console to manage migrations.\n* Validation, a service to validate migration workflows.\n\n### Compatibility\n\nMigration Toolkit for Virtualization 2.5 is supported on OpenShift 4.12 and 4.13\n\nMigration Toolkit for Virtualization 2.6 is supported on OpenShift 4.14 and 4.15\n\nMigration Toolkit for Virtualization 2.7 is supported on OpenShift 4.16 and 4.17\n\nMore information on compatibility in the [MTV Lifecycle document](https://access.redhat.com/articles/6001751).\n\n### Documentation\nDocumentation can be found on the [Red Hat Customer Portal](https://access.redhat.com/documentation/en-us/migration_toolkit_for_virtualization/).\n\n### Getting help\nIf you encounter any issues while using Migration Toolkit for Virtualization Operator, create a [support case](https://access.redhat.com/support/cases/) for bugs, enhancements, or other requests.\n\n### Contributing\nYou can contribute by:\n\n* Creating a case in the [Red Hat Customer Portal](https://access.redhat.com/support/cases/) with any issues you find using Migration Toolkit for Application and its Operator.\n* Fixing issues by opening Pull Requests in the [KubeV2V](https://github.com/kubev2v/) under Forklift Projects.\n* Improving Forklift upstream [documentation](https://github.com/kubev2v/forklift-documentation/).\n",
                "displayName": "Migration Toolkit for Virtualization Operator",
                "installModes": [
                    {
                        "type": "OwnNamespace",
                        "supported": true
                    },
                    {
                        "type": "SingleNamespace",
                        "supported": false
                    },
                    {
                        "type": "MultiNamespace",
                        "supported": false
                    },
                    {
                        "type": "AllNamespaces",
                        "supported": false
                    }
                ],
                "keywords": [
                    "migration",
                    "forklift",
                    "konveyor",
                    "mtv"
                ],
                "links": [
                    {
                        "name": "Migration Toolkit for Virtualization Documentation",
                        "url": "https://access.redhat.com/documentation/en-us/migration_toolkit_for_virtualization"
                    },
                    {
                        "name": "Forklift",
                        "url": "http://github.com/kubev2v/forklift"
                    }
                ],
                "maintainers": [
                    {
                        "name": "Red Hat",
                        "email": "openshift-operators@redhat.com"
                    }
                ],
                "maturity": "stable",
                "minKubeVersion": "1.27.0",
                "provider": {
                    "name": "Red Hat"
                }
            }
        }
    ],
    "relatedImages": [
        {
            "name": "api",
            "image": "registry.redhat.io/migration-toolkit-virtualization/mtv-api-rhel9@sha256:499b94b636313100bc98b13cbde877e7a916cb58c9506a60dbcf572cd878e157"
        },
        {
            "name": "ui_plugin",
            "image": "registry.redhat.io/migration-toolkit-virtualization/mtv-console-plugin-rhel9@sha256:15c1be4395c42378a3a1084bb7eff533a827bbfabd9f79b83fe391a68c3c7ff9"
        },
        {
            "name": "controller",
            "image": "registry.redhat.io/migration-toolkit-virtualization/mtv-controller-rhel9@sha256:25280b649ce5f38863c34ec1813f9e2134ce6177ec644607f2c909fb66834035"
        },
        {
            "name": "must_gather",
            "image": "registry.redhat.io/migration-toolkit-virtualization/mtv-must-gather-rhel8@sha256:fb91ceb84c85cd9ff7654ed077f552cb5b55727bd25e97f11c8fc26791c3ad9a"
        },
        {
            "name": "openstack_populator",
            "image": "registry.redhat.io/migration-toolkit-virtualization/mtv-openstack-populator-rhel9@sha256:d34ee66a0cc9362bc1bd8e8ef9611d03e5ad13fa28771dd9bf5b3feb354f6a89"
        },
        {
            "name": "",
            "image": "registry.redhat.io/migration-toolkit-virtualization/mtv-operator-bundle@sha256:a162e60f7aa16d4bbff716a2a6794a35570ccbbc467885b72f188475a14eb8bc"
        },
        {
            "name": "ova_provider_server",
            "image": "registry.redhat.io/migration-toolkit-virtualization/mtv-ova-provider-server-rhel9@sha256:a1bff2b9f2ffa624444488daa7519879badce8cd264a3eea58dc82c2b5eed02e"
        },
        {
            "name": "populator_controller",
            "image": "registry.redhat.io/migration-toolkit-virtualization/mtv-populator-controller-rhel9@sha256:f7d1298b1a130229e4cbc2838f1bb8a7072c1559f3d9d47854987d1185631e5a"
        },
        {
            "name": "mtv-rhel8-operator-5835b74399ec8c548550889e7ca8e87f710ed13141c326c379704551e019a34c-annotation",
            "image": "registry.redhat.io/migration-toolkit-virtualization/mtv-rhel8-operator@sha256:5835b74399ec8c548550889e7ca8e87f710ed13141c326c379704551e019a34c"
        },
        {
            "name": "forklift-operator",
            "image": "registry.redhat.io/migration-toolkit-virtualization/mtv-rhel8-operator@sha256:5835b74399ec8c548550889e7ca8e87f710ed13141c326c379704551e019a34c"
        },
        {
            "name": "rhv_populator",
            "image": "registry.redhat.io/migration-toolkit-virtualization/mtv-rhv-populator-rhel8@sha256:0439a470625276c972dcf7f529f0587a4cad453661bce389cbb2a3bf444a7861"
        },
        {
            "name": "validation",
            "image": "registry.redhat.io/migration-toolkit-virtualization/mtv-validation-rhel9@sha256:8b104bd0be960484db6db2450349898bfba981fae05833f5d65a9ec4b1e75b7c"
        },
        {
            "name": "virt_v2v",
            "image": "registry.redhat.io/migration-toolkit-virtualization/mtv-virt-v2v-rhel9@sha256:cac7bd7e0b9267cdb5d8812a444b89c8db027234f36acfd7f45e331d59a28df2"
        }
    ]
}
{
    "schema": "olm.bundle",
    "name": "mtv-operator.v2.7.4",
    "package": "mtv-operator",
    "image": "registry.redhat.io/migration-toolkit-virtualization/mtv-operator-bundle@sha256:0f0a6b32251926b29ff39ed9ed9681d529f0ab2c0f5c2033cc158535562e8950",
    "properties": [
        {
            "type": "olm.gvk",
            "value": {
                "group": "forklift.konveyor.io",
                "kind": "ForkliftController",
                "version": "v1beta1"
            }
        },
        {
            "type": "olm.gvk",
            "value": {
                "group": "forklift.konveyor.io",
                "kind": "Hook",
                "version": "v1beta1"
            }
        },
        {
            "type": "olm.gvk",
            "value": {
                "group": "forklift.konveyor.io",
                "kind": "Host",
                "version": "v1beta1"
            }
        },
        {
            "type": "olm.gvk",
            "value": {
                "group": "forklift.konveyor.io",
                "kind": "Migration",
                "version": "v1beta1"
            }
        },
        {
            "type": "olm.gvk",
            "value": {
                "group": "forklift.konveyor.io",
                "kind": "NetworkMap",
                "version": "v1beta1"
            }
        },
        {
            "type": "olm.gvk",
            "value": {
                "group": "forklift.konveyor.io",
                "kind": "OpenstackVolumePopulator",
                "version": "v1beta1"
            }
        },
        {
            "type": "olm.gvk",
            "value": {
                "group": "forklift.konveyor.io",
                "kind": "OvirtVolumePopulator",
                "version": "v1beta1"
            }
        },
        {
            "type": "olm.gvk",
            "value": {
                "group": "forklift.konveyor.io",
                "kind": "Plan",
                "version": "v1beta1"
            }
        },
        {
            "type": "olm.gvk",
            "value": {
                "group": "forklift.konveyor.io",
                "kind": "Provider",
                "version": "v1beta1"
            }
        },
        {
            "type": "olm.gvk",
            "value": {
                "group": "forklift.konveyor.io",
                "kind": "StorageMap",
                "version": "v1beta1"
            }
        },
        {
            "type": "olm.package",
            "value": {
                "packageName": "mtv-operator",
                "version": "2.7.4"
            }
        },
        {
            "type": "olm.csv.metadata",
            "value": {
                "annotations": {
                    "alm-examples": "[\n  {\n    \"apiVersion\": \"forklift.konveyor.io/v1beta1\",\n    \"kind\": \"ForkliftController\",\n    \"metadata\": {\n      \"name\": \"forklift-controller\",\n      \"namespace\": \"openshift-mtv\"\n    },\n    \"spec\": {\n      \"feature_ui_plugin\": \"true\",\n      \"feature_validation\": \"true\",\n      \"feature_volume_populator\": \"true\"\n    }\n  },\n  {\n    \"apiVersion\": \"forklift.konveyor.io/v1beta1\",\n    \"kind\": \"Hook\",\n    \"metadata\": {\n      \"name\": \"example-hook\",\n      \"namespace\": \"openshift-mtv\"\n    },\n    \"spec\": {\n      \"image\": \"quay.io/konveyor/hook-runner\",\n      \"playbook\": \"<base64-encoded-playbook>\"\n    }\n  },\n  {\n    \"apiVersion\": \"forklift.konveyor.io/v1beta1\",\n    \"kind\": \"Host\",\n    \"metadata\": {\n      \"name\": \"example-host\",\n      \"namespace\": \"openshift-mtv\"\n    },\n    \"spec\": {\n      \"id\": \"\",\n      \"ipAddress\": \"\",\n      \"provider\": {\n        \"name\": \"\",\n        \"namespace\": \"\"\n      }\n    }\n  },\n  {\n    \"apiVersion\": \"forklift.konveyor.io/v1beta1\",\n    \"kind\": \"Migration\",\n    \"metadata\": {\n      \"name\": \"example-migration\",\n      \"namespace\": \"openshift-mtv\"\n    },\n    \"spec\": {\n      \"plan\": {\n        \"name\": \"example-plan\",\n        \"namespace\": \"openshift-mtv\"\n      }\n    }\n  },\n  {\n    \"apiVersion\": \"forklift.konveyor.io/v1beta1\",\n    \"kind\": \"NetworkMap\",\n    \"metadata\": {\n      \"name\": \"example-networkmap\",\n      \"namespace\": \"openshift-mtv\"\n    },\n    \"spec\": {\n      \"map\": [\n        {\n          \"destination\": {\n            \"name\": \"\",\n            \"namespace\": \"\",\n            \"type\": \"pod\"\n          },\n          \"source\": {\n            \"id\": \"\"\n          }\n        }\n      ],\n      \"provider\": {\n        \"name\": \"\",\n        \"namespace\": \"\"\n      }\n    }\n  },\n  {\n    \"apiVersion\": \"forklift.konveyor.io/v1beta1\",\n    \"kind\": \"OpenstackVolumePopulator\",\n    \"metadata\": {\n      \"name\": \"example-openstack\",\n      \"namespace\": \"openshift-mtv\"\n    },\n    \"spec\": {\n      \"identityUrl\": \"\",\n      \"imageId\": \"\",\n      \"secretName\": \"\"\n    }\n  },\n  {\n    \"apiVersion\": \"forklift.konveyor.io/v1beta1\",\n    \"kind\": \"OvirtVolumePopulator\",\n    \"metadata\": {\n      \"name\": \"example-ovirt-imageio\",\n      \"namespace\": \"openshift-mtv\"\n    },\n    \"spec\": {\n      \"diskId\": \"\",\n      \"engineSecretName\": \"\",\n      \"engineUrl\": \"\"\n    }\n  },\n  {\n    \"apiVersion\": \"forklift.konveyor.io/v1beta1\",\n    \"kind\": \"Plan\",\n    \"metadata\": {\n      \"name\": \"example-plan\",\n      \"namespace\": \"openshift-mtv\"\n    },\n    \"spec\": {\n      \"provider\": {\n        \"destination\": {\n          \"name\": \"\",\n          \"namespace\": \"\"\n        },\n        \"source\": {\n          \"name\": \"\",\n          \"namespace\": \"\"\n        }\n      }\n    }\n  },\n  {\n    \"apiVersion\": \"forklift.konveyor.io/v1beta1\",\n    \"kind\": \"Provider\",\n    \"metadata\": {\n      \"name\": \"example-provider\",\n      \"namespace\": \"openshift-mtv\"\n    },\n    \"spec\": {\n      \"secret\": {\n        \"name\": \"\",\n        \"namespace\": \"\"\n      },\n      \"type\": \"vmware\",\n      \"url\": \"\"\n    }\n  },\n  {\n    \"apiVersion\": \"forklift.konveyor.io/v1beta1\",\n    \"kind\": \"StorageMap\",\n    \"metadata\": {\n      \"name\": \"example-storagemap\",\n      \"namespace\": \"openshift-mtv\"\n    },\n    \"spec\": {\n      \"map\": [\n        {\n          \"destination\": {\n            \"storageClass\": \"\"\n          },\n          \"source\": {\n            \"id\": \"\"\n          }\n        }\n      ],\n      \"provider\": {\n        \"name\": \"\",\n        \"namespace\": \"\"\n      }\n    }\n  }\n]",
                    "capabilities": "Seamless Upgrades",
                    "categories": "OpenShift Optional",
                    "certified": "true",
                    "containerImage": "registry.redhat.io/migration-toolkit-virtualization/mtv-rhel8-operator@sha256:5381f6afc4ed23be2d78f569b84eb1f3a6dc38d0f458ea8bdc34fbd657f9b2fc",
                    "createdAt": "2024-11-21T03:00:19Z",
                    "description": "Facilitates migration of VM workloads to OpenShift Virtualization",
                    "features.operators.openshift.io/cnf": "false",
                    "features.operators.openshift.io/cni": "false",
                    "features.operators.openshift.io/csi": "false",
                    "features.operators.openshift.io/disconnected": "false",
                    "features.operators.openshift.io/fips-compliant": "true",
                    "features.operators.openshift.io/fipsmode": "true",
                    "features.operators.openshift.io/proxy-aware": "false",
                    "features.operators.openshift.io/tls-profiles": "false",
                    "features.operators.openshift.io/token-auth-aws": "false",
                    "features.operators.openshift.io/token-auth-azure": "false",
                    "features.operators.openshift.io/token-auth-gcp": "false",
                    "olm.skipRange": ">=0.0.0 <2.7.4",
                    "operatorframework.io/initialization-resource": "{\n  \"apiVersion\": \"forklift.konveyor.io/v1beta1\",\n  \"kind\": \"ForkliftController\",\n  \"metadata\": {\n    \"name\": \"forklift-controller\",\n    \"namespace\": \"openshift-mtv\"\n  },\n  \"spec\": {\n    \"feature_ui_plugin\": \"true\",\n    \"feature_validation\": \"true\",\n    \"feature_volume_populator\": \"true\"\n  }\n}",
                    "operatorframework.io/suggested-namespace": "openshift-mtv",
                    "operators.openshift.io/valid-subscription": "[\"OpenShift Kubernetes Engine\", \"OpenShift Container Platform\", \"OpenShift Platform Plus\"]",
                    "repository": "https://github.com/kubev2v/forklift",
                    "support": "Red Hat"
                },
                "apiServiceDefinitions": {},
                "crdDescriptions": {
                    "owned": [
                        {
                            "name": "forkliftcontrollers.forklift.konveyor.io",
                            "version": "v1beta1",
                            "kind": "ForkliftController",
                            "displayName": "ForkliftController",
                            "description": "VM migration controller"
                        },
                        {
                            "name": "hooks.forklift.konveyor.io",
                            "version": "v1beta1",
                            "kind": "Hook",
                            "displayName": "Hook",
                            "description": "Hook schema for the hooks API"
                        },
                        {
                            "name": "hosts.forklift.konveyor.io",
                            "version": "v1beta1",
                            "kind": "Host",
                            "displayName": "Host",
                            "description": "VM host"
                        },
                        {
                            "name": "migrations.forklift.konveyor.io",
                            "version": "v1beta1",
                            "kind": "Migration",
                            "displayName": "Migration",
                            "description": "VM migration"
                        },
                        {
                            "name": "networkmaps.forklift.konveyor.io",
                            "version": "v1beta1",
                            "kind": "NetworkMap",
                            "displayName": "NetworkMap",
                            "description": "VM network map"
                        },
                        {
                            "name": "openstackvolumepopulators.forklift.konveyor.io",
                            "version": "v1beta1",
                            "kind": "OpenstackVolumePopulator",
                            "displayName": "OpenstackVolumePopulator",
                            "description": "OpenStack Volume Populator"
                        },
                        {
                            "name": "ovirtvolumepopulators.forklift.konveyor.io",
                            "version": "v1beta1",
                            "kind": "OvirtVolumePopulator",
                            "displayName": "OvirtVolumePopulator",
                            "description": "oVirt Volume Populator"
                        },
                        {
                            "name": "plans.forklift.konveyor.io",
                            "version": "v1beta1",
                            "kind": "Plan",
                            "displayName": "Plan",
                            "description": "VM migration plan"
                        },
                        {
                            "name": "providers.forklift.konveyor.io",
                            "version": "v1beta1",
                            "kind": "Provider",
                            "displayName": "Provider",
                            "description": "VM provider"
                        },
                        {
                            "name": "storagemaps.forklift.konveyor.io",
                            "version": "v1beta1",
                            "kind": "StorageMap",
                            "displayName": "StorageMap",
                            "description": "VM storage map"
                        }
                    ]
                },
                "description": "The Migration Toolkit for Virtualization Operator manages the deployment and life cycle of Migration Toolkit for Virtualization on [OpenShift](https://www.openshift.com/) Container Platform.\n\n### Installation\n\nOpenShift Virtualization must be installed on an OpenShift migration target cluster before you can use MTV to transfer any VMs to that cluster\n\nOnce you have successfully installed the Operator, proceed to deploy components by creating the required ForkliftController CR.\n\nBy default, the Operator installs the following components on a target cluster:\n\n* Controller, to coordinate migration processes.\n* UI, the web console to manage migrations.\n* Validation, a service to validate migration workflows.\n\n### Compatibility\n\nMigration Toolkit for Virtualization 2.5 is supported on OpenShift 4.12 and 4.13\n\nMigration Toolkit for Virtualization 2.6 is supported on OpenShift 4.14 and 4.15\n\nMigration Toolkit for Virtualization 2.7 is supported on OpenShift 4.16 and 4.17\n\nMore information on compatibility in the [MTV Lifecycle document](https://access.redhat.com/articles/6001751).\n\n### Documentation\nDocumentation can be found on the [Red Hat Customer Portal](https://access.redhat.com/documentation/en-us/migration_toolkit_for_virtualization/).\n\n### Getting help\nIf you encounter any issues while using Migration Toolkit for Virtualization Operator, create a [support case](https://access.redhat.com/support/cases/) for bugs, enhancements, or other requests.\n\n### Contributing\nYou can contribute by:\n\n* Creating a case in the [Red Hat Customer Portal](https://access.redhat.com/support/cases/) with any issues you find using Migration Toolkit for Application and its Operator.\n* Fixing issues by opening Pull Requests in the [KubeV2V](https://github.com/kubev2v/) under Forklift Projects.\n* Improving Forklift upstream [documentation](https://github.com/kubev2v/forklift-documentation/).\n",
                "displayName": "Migration Toolkit for Virtualization Operator",
                "installModes": [
                    {
                        "type": "OwnNamespace",
                        "supported": true
                    },
                    {
                        "type": "SingleNamespace",
                        "supported": false
                    },
                    {
                        "type": "MultiNamespace",
                        "supported": false
                    },
                    {
                        "type": "AllNamespaces",
                        "supported": false
                    }
                ],
                "keywords": [
                    "migration",
                    "forklift",
                    "konveyor",
                    "mtv"
                ],
                "links": [
                    {
                        "name": "Migration Toolkit for Virtualization Documentation",
                        "url": "https://access.redhat.com/documentation/en-us/migration_toolkit_for_virtualization"
                    },
                    {
                        "name": "Forklift",
                        "url": "http://github.com/kubev2v/forklift"
                    }
                ],
                "maintainers": [
                    {
                        "name": "Red Hat",
                        "email": "openshift-operators@redhat.com"
                    }
                ],
                "maturity": "stable",
                "minKubeVersion": "1.27.0",
                "provider": {
                    "name": "Red Hat"
                }
            }
        }
    ],
    "relatedImages": [
        {
            "name": "api",
            "image": "registry.redhat.io/migration-toolkit-virtualization/mtv-api-rhel9@sha256:80b6533311c1fe8a20e4518ffc51f76d7fdb67b8f4e3a95cefdd979b4615eac8"
        },
        {
            "name": "ui_plugin",
            "image": "registry.redhat.io/migration-toolkit-virtualization/mtv-console-plugin-rhel9@sha256:9182ef5650f1b8a9489d9d2625b14a8524adba0eae0977ea10c98a1aebb0eb0b"
        },
        {
            "name": "controller",
            "image": "registry.redhat.io/migration-toolkit-virtualization/mtv-controller-rhel9@sha256:0b91d84ccdb0b27f3ab0fd6e5e02f6121b46d7a396ce556a84b71b521d1526b6"
        },
        {
            "name": "must_gather",
            "image": "registry.redhat.io/migration-toolkit-virtualization/mtv-must-gather-rhel8@sha256:a1d438d74f17675544a4325c65836929f09a3e9aff76848bc3a6a80d53afded5"
        },
        {
            "name": "openstack_populator",
            "image": "registry.redhat.io/migration-toolkit-virtualization/mtv-openstack-populator-rhel9@sha256:1dd7ff872667edf021a0d8f01b70a24ac648403c07b9a1c75de5aa51221e559b"
        },
        {
            "name": "",
            "image": "registry.redhat.io/migration-toolkit-virtualization/mtv-operator-bundle@sha256:0f0a6b32251926b29ff39ed9ed9681d529f0ab2c0f5c2033cc158535562e8950"
        },
        {
            "name": "ova_provider_server",
            "image": "registry.redhat.io/migration-toolkit-virtualization/mtv-ova-provider-server-rhel9@sha256:a59d0761c947340f5f90b33d2e0c24997d8356139ba4a1d843829841628d11a8"
        },
        {
            "name": "populator_controller",
            "image": "registry.redhat.io/migration-toolkit-virtualization/mtv-populator-controller-rhel9@sha256:b39b79206c3ebc3bab2b58a2107b352da00d3dcf99e76e93ef510882abeb02bb"
        },
        {
            "name": "mtv-rhel8-operator-5381f6afc4ed23be2d78f569b84eb1f3a6dc38d0f458ea8bdc34fbd657f9b2fc-annotation",
            "image": "registry.redhat.io/migration-toolkit-virtualization/mtv-rhel8-operator@sha256:5381f6afc4ed23be2d78f569b84eb1f3a6dc38d0f458ea8bdc34fbd657f9b2fc"
        },
        {
            "name": "forklift-operator",
            "image": "registry.redhat.io/migration-toolkit-virtualization/mtv-rhel8-operator@sha256:5381f6afc4ed23be2d78f569b84eb1f3a6dc38d0f458ea8bdc34fbd657f9b2fc"
        },
        {
            "name": "rhv_populator",
            "image": "registry.redhat.io/migration-toolkit-virtualization/mtv-rhv-populator-rhel8@sha256:17566832be81c14341380654a49ff6ca4b578f2d8d19f43bc37dd5c299cde579"
        },
        {
            "name": "validation",
            "image": "registry.redhat.io/migration-toolkit-virtualization/mtv-validation-rhel9@sha256:ad95569a764f5097676d31ee93c312a778788d7dcb4231b946b787cacc736014"
        },
        {
            "name": "virt_v2v",
            "image": "registry.redhat.io/migration-toolkit-virtualization/mtv-virt-v2v-rhel9@sha256:7937d0969df43f0ca76053642d62f04dbdeedb2ee821f853f2deadb5ceb8eedc"
        }
    ]
}
{
    "schema": "olm.bundle",
    "name": "mtv-operator.v2.7.5",
    "package": "mtv-operator",
    "image": "registry.redhat.io/migration-toolkit-virtualization/mtv-operator-bundle@sha256:a50460eebd15d1a056389dfc7473040df0b419dccb32f5235577805ea6f5f028",
    "properties": [
        {
            "type": "olm.gvk",
            "value": {
                "group": "forklift.konveyor.io",
                "kind": "ForkliftController",
                "version": "v1beta1"
            }
        },
        {
            "type": "olm.gvk",
            "value": {
                "group": "forklift.konveyor.io",
                "kind": "Hook",
                "version": "v1beta1"
            }
        },
        {
            "type": "olm.gvk",
            "value": {
                "group": "forklift.konveyor.io",
                "kind": "Host",
                "version": "v1beta1"
            }
        },
        {
            "type": "olm.gvk",
            "value": {
                "group": "forklift.konveyor.io",
                "kind": "Migration",
                "version": "v1beta1"
            }
        },
        {
            "type": "olm.gvk",
            "value": {
                "group": "forklift.konveyor.io",
                "kind": "NetworkMap",
                "version": "v1beta1"
            }
        },
        {
            "type": "olm.gvk",
            "value": {
                "group": "forklift.konveyor.io",
                "kind": "OpenstackVolumePopulator",
                "version": "v1beta1"
            }
        },
        {
            "type": "olm.gvk",
            "value": {
                "group": "forklift.konveyor.io",
                "kind": "OvirtVolumePopulator",
                "version": "v1beta1"
            }
        },
        {
            "type": "olm.gvk",
            "value": {
                "group": "forklift.konveyor.io",
                "kind": "Plan",
                "version": "v1beta1"
            }
        },
        {
            "type": "olm.gvk",
            "value": {
                "group": "forklift.konveyor.io",
                "kind": "Provider",
                "version": "v1beta1"
            }
        },
        {
            "type": "olm.gvk",
            "value": {
                "group": "forklift.konveyor.io",
                "kind": "StorageMap",
                "version": "v1beta1"
            }
        },
        {
            "type": "olm.package",
            "value": {
                "packageName": "mtv-operator",
                "version": "2.7.5"
            }
        },
        {
            "type": "olm.csv.metadata",
            "value": {
                "annotations": {
                    "alm-examples": "[\n  {\n    \"apiVersion\": \"forklift.konveyor.io/v1beta1\",\n    \"kind\": \"ForkliftController\",\n    \"metadata\": {\n      \"name\": \"forklift-controller\",\n      \"namespace\": \"openshift-mtv\"\n    },\n    \"spec\": {\n      \"feature_ui_plugin\": \"true\",\n      \"feature_validation\": \"true\",\n      \"feature_volume_populator\": \"true\"\n    }\n  },\n  {\n    \"apiVersion\": \"forklift.konveyor.io/v1beta1\",\n    \"kind\": \"Hook\",\n    \"metadata\": {\n      \"name\": \"example-hook\",\n      \"namespace\": \"openshift-mtv\"\n    },\n    \"spec\": {\n      \"image\": \"quay.io/konveyor/hook-runner\",\n      \"playbook\": \"<base64-encoded-playbook>\"\n    }\n  },\n  {\n    \"apiVersion\": \"forklift.konveyor.io/v1beta1\",\n    \"kind\": \"Host\",\n    \"metadata\": {\n      \"name\": \"example-host\",\n      \"namespace\": \"openshift-mtv\"\n    },\n    \"spec\": {\n      \"id\": \"\",\n      \"ipAddress\": \"\",\n      \"provider\": {\n        \"name\": \"\",\n        \"namespace\": \"\"\n      }\n    }\n  },\n  {\n    \"apiVersion\": \"forklift.konveyor.io/v1beta1\",\n    \"kind\": \"Migration\",\n    \"metadata\": {\n      \"name\": \"example-migration\",\n      \"namespace\": \"openshift-mtv\"\n    },\n    \"spec\": {\n      \"plan\": {\n        \"name\": \"example-plan\",\n        \"namespace\": \"openshift-mtv\"\n      }\n    }\n  },\n  {\n    \"apiVersion\": \"forklift.konveyor.io/v1beta1\",\n    \"kind\": \"NetworkMap\",\n    \"metadata\": {\n      \"name\": \"example-networkmap\",\n      \"namespace\": \"openshift-mtv\"\n    },\n    \"spec\": {\n      \"map\": [\n        {\n          \"destination\": {\n            \"name\": \"\",\n            \"namespace\": \"\",\n            \"type\": \"pod\"\n          },\n          \"source\": {\n            \"id\": \"\"\n          }\n        }\n      ],\n      \"provider\": {\n        \"name\": \"\",\n        \"namespace\": \"\"\n      }\n    }\n  },\n  {\n    \"apiVersion\": \"forklift.konveyor.io/v1beta1\",\n    \"kind\": \"OpenstackVolumePopulator\",\n    \"metadata\": {\n      \"name\": \"example-openstack\",\n      \"namespace\": \"openshift-mtv\"\n    },\n    \"spec\": {\n      \"identityUrl\": \"\",\n      \"imageId\": \"\",\n      \"secretName\": \"\"\n    }\n  },\n  {\n    \"apiVersion\": \"forklift.konveyor.io/v1beta1\",\n    \"kind\": \"OvirtVolumePopulator\",\n    \"metadata\": {\n      \"name\": \"example-ovirt-imageio\",\n      \"namespace\": \"openshift-mtv\"\n    },\n    \"spec\": {\n      \"diskId\": \"\",\n      \"engineSecretName\": \"\",\n      \"engineUrl\": \"\"\n    }\n  },\n  {\n    \"apiVersion\": \"forklift.konveyor.io/v1beta1\",\n    \"kind\": \"Plan\",\n    \"metadata\": {\n      \"name\": \"example-plan\",\n      \"namespace\": \"openshift-mtv\"\n    },\n    \"spec\": {\n      \"provider\": {\n        \"destination\": {\n          \"name\": \"\",\n          \"namespace\": \"\"\n        },\n        \"source\": {\n          \"name\": \"\",\n          \"namespace\": \"\"\n        }\n      }\n    }\n  },\n  {\n    \"apiVersion\": \"forklift.konveyor.io/v1beta1\",\n    \"kind\": \"Provider\",\n    \"metadata\": {\n      \"name\": \"example-provider\",\n      \"namespace\": \"openshift-mtv\"\n    },\n    \"spec\": {\n      \"secret\": {\n        \"name\": \"\",\n        \"namespace\": \"\"\n      },\n      \"type\": \"vmware\",\n      \"url\": \"\"\n    }\n  },\n  {\n    \"apiVersion\": \"forklift.konveyor.io/v1beta1\",\n    \"kind\": \"StorageMap\",\n    \"metadata\": {\n      \"name\": \"example-storagemap\",\n      \"namespace\": \"openshift-mtv\"\n    },\n    \"spec\": {\n      \"map\": [\n        {\n          \"destination\": {\n            \"storageClass\": \"\"\n          },\n          \"source\": {\n            \"id\": \"\"\n          }\n        }\n      ],\n      \"provider\": {\n        \"name\": \"\",\n        \"namespace\": \"\"\n      }\n    }\n  }\n]",
                    "capabilities": "Seamless Upgrades",
                    "categories": "OpenShift Optional",
                    "certified": "true",
                    "containerImage": "registry.redhat.io/migration-toolkit-virtualization/mtv-rhel8-operator@sha256:7755c76322b35a73d81bc76e11640e04e42275196906b20590aa84c1d685c1ed",
                    "createdAt": "2024-11-28T11:35:34Z",
                    "description": "Facilitates migration of VM workloads to OpenShift Virtualization",
                    "features.operators.openshift.io/cnf": "false",
                    "features.operators.openshift.io/cni": "false",
                    "features.operators.openshift.io/csi": "false",
                    "features.operators.openshift.io/disconnected": "false",
                    "features.operators.openshift.io/fips-compliant": "true",
                    "features.operators.openshift.io/fipsmode": "true",
                    "features.operators.openshift.io/proxy-aware": "false",
                    "features.operators.openshift.io/tls-profiles": "false",
                    "features.operators.openshift.io/token-auth-aws": "false",
                    "features.operators.openshift.io/token-auth-azure": "false",
                    "features.operators.openshift.io/token-auth-gcp": "false",
                    "olm.skipRange": ">=0.0.0 <2.7.5",
                    "operatorframework.io/initialization-resource": "{\n  \"apiVersion\": \"forklift.konveyor.io/v1beta1\",\n  \"kind\": \"ForkliftController\",\n  \"metadata\": {\n    \"name\": \"forklift-controller\",\n    \"namespace\": \"openshift-mtv\"\n  },\n  \"spec\": {\n    \"feature_ui_plugin\": \"true\",\n    \"feature_validation\": \"true\",\n    \"feature_volume_populator\": \"true\"\n  }\n}",
                    "operatorframework.io/suggested-namespace": "openshift-mtv",
                    "operators.openshift.io/valid-subscription": "[\"OpenShift Kubernetes Engine\", \"OpenShift Container Platform\", \"OpenShift Platform Plus\"]",
                    "repository": "https://github.com/kubev2v/forklift",
                    "support": "Red Hat"
                },
                "apiServiceDefinitions": {},
                "crdDescriptions": {
                    "owned": [
                        {
                            "name": "forkliftcontrollers.forklift.konveyor.io",
                            "version": "v1beta1",
                            "kind": "ForkliftController",
                            "displayName": "ForkliftController",
                            "description": "VM migration controller"
                        },
                        {
                            "name": "hooks.forklift.konveyor.io",
                            "version": "v1beta1",
                            "kind": "Hook",
                            "displayName": "Hook",
                            "description": "Hook schema for the hooks API"
                        },
                        {
                            "name": "hosts.forklift.konveyor.io",
                            "version": "v1beta1",
                            "kind": "Host",
                            "displayName": "Host",
                            "description": "VM host"
                        },
                        {
                            "name": "migrations.forklift.konveyor.io",
                            "version": "v1beta1",
                            "kind": "Migration",
                            "displayName": "Migration",
                            "description": "VM migration"
                        },
                        {
                            "name": "networkmaps.forklift.konveyor.io",
                            "version": "v1beta1",
                            "kind": "NetworkMap",
                            "displayName": "NetworkMap",
                            "description": "VM network map"
                        },
                        {
                            "name": "openstackvolumepopulators.forklift.konveyor.io",
                            "version": "v1beta1",
                            "kind": "OpenstackVolumePopulator",
                            "displayName": "OpenstackVolumePopulator",
                            "description": "OpenStack Volume Populator"
                        },
                        {
                            "name": "ovirtvolumepopulators.forklift.konveyor.io",
                            "version": "v1beta1",
                            "kind": "OvirtVolumePopulator",
                            "displayName": "OvirtVolumePopulator",
                            "description": "oVirt Volume Populator"
                        },
                        {
                            "name": "plans.forklift.konveyor.io",
                            "version": "v1beta1",
                            "kind": "Plan",
                            "displayName": "Plan",
                            "description": "VM migration plan"
                        },
                        {
                            "name": "providers.forklift.konveyor.io",
                            "version": "v1beta1",
                            "kind": "Provider",
                            "displayName": "Provider",
                            "description": "VM provider"
                        },
                        {
                            "name": "storagemaps.forklift.konveyor.io",
                            "version": "v1beta1",
                            "kind": "StorageMap",
                            "displayName": "StorageMap",
                            "description": "VM storage map"
                        }
                    ]
                },
                "description": "The Migration Toolkit for Virtualization Operator manages the deployment and life cycle of Migration Toolkit for Virtualization on [OpenShift](https://www.openshift.com/) Container Platform.\n\n### Installation\n\nOpenShift Virtualization must be installed on an OpenShift migration target cluster before you can use MTV to transfer any VMs to that cluster\n\nOnce you have successfully installed the Operator, proceed to deploy components by creating the required ForkliftController CR.\n\nBy default, the Operator installs the following components on a target cluster:\n\n* Controller, to coordinate migration processes.\n* UI, the web console to manage migrations.\n* Validation, a service to validate migration workflows.\n\n### Compatibility\n\nMigration Toolkit for Virtualization 2.5 is supported on OpenShift 4.12 and 4.13\n\nMigration Toolkit for Virtualization 2.6 is supported on OpenShift 4.14 and 4.15\n\nMigration Toolkit for Virtualization 2.7 is supported on OpenShift 4.16 and 4.17\n\nMore information on compatibility in the [MTV Lifecycle document](https://access.redhat.com/articles/6001751).\n\n### Documentation\nDocumentation can be found on the [Red Hat Customer Portal](https://access.redhat.com/documentation/en-us/migration_toolkit_for_virtualization/).\n\n### Getting help\nIf you encounter any issues while using Migration Toolkit for Virtualization Operator, create a [support case](https://access.redhat.com/support/cases/) for bugs, enhancements, or other requests.\n\n### Contributing\nYou can contribute by:\n\n* Creating a case in the [Red Hat Customer Portal](https://access.redhat.com/support/cases/) with any issues you find using Migration Toolkit for Application and its Operator.\n* Fixing issues by opening Pull Requests in the [KubeV2V](https://github.com/kubev2v/) under Forklift Projects.\n* Improving Forklift upstream [documentation](https://github.com/kubev2v/forklift-documentation/).\n",
                "displayName": "Migration Toolkit for Virtualization Operator",
                "installModes": [
                    {
                        "type": "OwnNamespace",
                        "supported": true
                    },
                    {
                        "type": "SingleNamespace",
                        "supported": false
                    },
                    {
                        "type": "MultiNamespace",
                        "supported": false
                    },
                    {
                        "type": "AllNamespaces",
                        "supported": false
                    }
                ],
                "keywords": [
                    "migration",
                    "forklift",
                    "konveyor",
                    "mtv"
                ],
                "links": [
                    {
                        "name": "Migration Toolkit for Virtualization Documentation",
                        "url": "https://access.redhat.com/documentation/en-us/migration_toolkit_for_virtualization"
                    },
                    {
                        "name": "Forklift",
                        "url": "http://github.com/kubev2v/forklift"
                    }
                ],
                "maintainers": [
                    {
                        "name": "Red Hat",
                        "email": "openshift-operators@redhat.com"
                    }
                ],
                "maturity": "stable",
                "minKubeVersion": "1.27.0",
                "provider": {
                    "name": "Red Hat"
                }
            }
        }
    ],
    "relatedImages": [
        {
            "name": "api",
            "image": "registry.redhat.io/migration-toolkit-virtualization/mtv-api-rhel9@sha256:1e878a8062832ed846078fd5352b7815a7e55fd035fd873a0a6e172168b79265"
        },
        {
            "name": "ui_plugin",
            "image": "registry.redhat.io/migration-toolkit-virtualization/mtv-console-plugin-rhel9@sha256:ac652b8e5309a90e0f3166f297fd6bbac438ccf638e824f461a5a039df7de2dd"
        },
        {
            "name": "controller",
            "image": "registry.redhat.io/migration-toolkit-virtualization/mtv-controller-rhel9@sha256:9ef19e84f36379028e1b9b215a331525a99dbb2edd79de25097ae84fd1c4ba63"
        },
        {
            "name": "must_gather",
            "image": "registry.redhat.io/migration-toolkit-virtualization/mtv-must-gather-rhel8@sha256:39dcaa010a9a7980d2456f0ce21fdf15842f5c4527d23552871a45dfe35a01ce"
        },
        {
            "name": "openstack_populator",
            "image": "registry.redhat.io/migration-toolkit-virtualization/mtv-openstack-populator-rhel9@sha256:40828b0582382f5c2b9e54eac74df789eb926c4e1c712cc88c4e5b321c4206ee"
        },
        {
            "name": "",
            "image": "registry.redhat.io/migration-toolkit-virtualization/mtv-operator-bundle@sha256:a50460eebd15d1a056389dfc7473040df0b419dccb32f5235577805ea6f5f028"
        },
        {
            "name": "ova_provider_server",
            "image": "registry.redhat.io/migration-toolkit-virtualization/mtv-ova-provider-server-rhel9@sha256:962d5ac67305ae4367b0d0dc212d342667e93175b21d0389780f5b9afe38ae43"
        },
        {
            "name": "populator_controller",
            "image": "registry.redhat.io/migration-toolkit-virtualization/mtv-populator-controller-rhel9@sha256:181b275ce57d08b115021538424de2444e24a38ed504b0b177e39b6040efcb16"
        },
        {
            "name": "mtv-rhel8-operator-7755c76322b35a73d81bc76e11640e04e42275196906b20590aa84c1d685c1ed-annotation",
            "image": "registry.redhat.io/migration-toolkit-virtualization/mtv-rhel8-operator@sha256:7755c76322b35a73d81bc76e11640e04e42275196906b20590aa84c1d685c1ed"
        },
        {
            "name": "forklift-operator",
            "image": "registry.redhat.io/migration-toolkit-virtualization/mtv-rhel8-operator@sha256:7755c76322b35a73d81bc76e11640e04e42275196906b20590aa84c1d685c1ed"
        },
        {
            "name": "rhv_populator",
            "image": "registry.redhat.io/migration-toolkit-virtualization/mtv-rhv-populator-rhel8@sha256:7441ff12e3d200521512247e053f5ed1c6157bc5f1cbe818dd3cc46903a1c72f"
        },
        {
            "name": "validation",
            "image": "registry.redhat.io/migration-toolkit-virtualization/mtv-validation-rhel9@sha256:31c65a97fa9b86df76d6caf564da28bd78c2044e0c10c3bfca9f2bc9a13679a9"
        },
        {
            "name": "virt_v2v",
            "image": "registry.redhat.io/migration-toolkit-virtualization/mtv-virt-v2v-rhel9@sha256:6fff945ded51f9dc5de951ecb12dc6cec927b2d94990ac50624271992a13d33d"
        }
    ]
}
{
    "schema": "olm.bundle",
    "name": "mtv-operator.v2.7.6",
    "package": "mtv-operator",
    "image": "registry.redhat.io/migration-toolkit-virtualization/mtv-operator-bundle@sha256:1c6bab505e8969ac8e7551f2da606dc721279f73b32edf87ffa3d835baadcf84",
    "properties": [
        {
            "type": "olm.gvk",
            "value": {
                "group": "forklift.konveyor.io",
                "kind": "ForkliftController",
                "version": "v1beta1"
            }
        },
        {
            "type": "olm.gvk",
            "value": {
                "group": "forklift.konveyor.io",
                "kind": "Hook",
                "version": "v1beta1"
            }
        },
        {
            "type": "olm.gvk",
            "value": {
                "group": "forklift.konveyor.io",
                "kind": "Host",
                "version": "v1beta1"
            }
        },
        {
            "type": "olm.gvk",
            "value": {
                "group": "forklift.konveyor.io",
                "kind": "Migration",
                "version": "v1beta1"
            }
        },
        {
            "type": "olm.gvk",
            "value": {
                "group": "forklift.konveyor.io",
                "kind": "NetworkMap",
                "version": "v1beta1"
            }
        },
        {
            "type": "olm.gvk",
            "value": {
                "group": "forklift.konveyor.io",
                "kind": "OpenstackVolumePopulator",
                "version": "v1beta1"
            }
        },
        {
            "type": "olm.gvk",
            "value": {
                "group": "forklift.konveyor.io",
                "kind": "OvirtVolumePopulator",
                "version": "v1beta1"
            }
        },
        {
            "type": "olm.gvk",
            "value": {
                "group": "forklift.konveyor.io",
                "kind": "Plan",
                "version": "v1beta1"
            }
        },
        {
            "type": "olm.gvk",
            "value": {
                "group": "forklift.konveyor.io",
                "kind": "Provider",
                "version": "v1beta1"
            }
        },
        {
            "type": "olm.gvk",
            "value": {
                "group": "forklift.konveyor.io",
                "kind": "StorageMap",
                "version": "v1beta1"
            }
        },
        {
            "type": "olm.package",
            "value": {
                "packageName": "mtv-operator",
                "version": "2.7.6"
            }
        },
        {
            "type": "olm.csv.metadata",
            "value": {
                "annotations": {
                    "alm-examples": "[\n  {\n    \"apiVersion\": \"forklift.konveyor.io/v1beta1\",\n    \"kind\": \"ForkliftController\",\n    \"metadata\": {\n      \"name\": \"forklift-controller\",\n      \"namespace\": \"openshift-mtv\"\n    },\n    \"spec\": {\n      \"feature_ui_plugin\": \"true\",\n      \"feature_validation\": \"true\",\n      \"feature_volume_populator\": \"true\"\n    }\n  },\n  {\n    \"apiVersion\": \"forklift.konveyor.io/v1beta1\",\n    \"kind\": \"Hook\",\n    \"metadata\": {\n      \"name\": \"example-hook\",\n      \"namespace\": \"openshift-mtv\"\n    },\n    \"spec\": {\n      \"image\": \"quay.io/konveyor/hook-runner\",\n      \"playbook\": \"<base64-encoded-playbook>\"\n    }\n  },\n  {\n    \"apiVersion\": \"forklift.konveyor.io/v1beta1\",\n    \"kind\": \"Host\",\n    \"metadata\": {\n      \"name\": \"example-host\",\n      \"namespace\": \"openshift-mtv\"\n    },\n    \"spec\": {\n      \"id\": \"\",\n      \"ipAddress\": \"\",\n      \"provider\": {\n        \"name\": \"\",\n        \"namespace\": \"\"\n      }\n    }\n  },\n  {\n    \"apiVersion\": \"forklift.konveyor.io/v1beta1\",\n    \"kind\": \"Migration\",\n    \"metadata\": {\n      \"name\": \"example-migration\",\n      \"namespace\": \"openshift-mtv\"\n    },\n    \"spec\": {\n      \"plan\": {\n        \"name\": \"example-plan\",\n        \"namespace\": \"openshift-mtv\"\n      }\n    }\n  },\n  {\n    \"apiVersion\": \"forklift.konveyor.io/v1beta1\",\n    \"kind\": \"NetworkMap\",\n    \"metadata\": {\n      \"name\": \"example-networkmap\",\n      \"namespace\": \"openshift-mtv\"\n    },\n    \"spec\": {\n      \"map\": [\n        {\n          \"destination\": {\n            \"name\": \"\",\n            \"namespace\": \"\",\n            \"type\": \"pod\"\n          },\n          \"source\": {\n            \"id\": \"\"\n          }\n        }\n      ],\n      \"provider\": {\n        \"name\": \"\",\n        \"namespace\": \"\"\n      }\n    }\n  },\n  {\n    \"apiVersion\": \"forklift.konveyor.io/v1beta1\",\n    \"kind\": \"OpenstackVolumePopulator\",\n    \"metadata\": {\n      \"name\": \"example-openstack\",\n      \"namespace\": \"openshift-mtv\"\n    },\n    \"spec\": {\n      \"identityUrl\": \"\",\n      \"imageId\": \"\",\n      \"secretName\": \"\"\n    }\n  },\n  {\n    \"apiVersion\": \"forklift.konveyor.io/v1beta1\",\n    \"kind\": \"OvirtVolumePopulator\",\n    \"metadata\": {\n      \"name\": \"example-ovirt-imageio\",\n      \"namespace\": \"openshift-mtv\"\n    },\n    \"spec\": {\n      \"diskId\": \"\",\n      \"engineSecretName\": \"\",\n      \"engineUrl\": \"\"\n    }\n  },\n  {\n    \"apiVersion\": \"forklift.konveyor.io/v1beta1\",\n    \"kind\": \"Plan\",\n    \"metadata\": {\n      \"name\": \"example-plan\",\n      \"namespace\": \"openshift-mtv\"\n    },\n    \"spec\": {\n      \"provider\": {\n        \"destination\": {\n          \"name\": \"\",\n          \"namespace\": \"\"\n        },\n        \"source\": {\n          \"name\": \"\",\n          \"namespace\": \"\"\n        }\n      }\n    }\n  },\n  {\n    \"apiVersion\": \"forklift.konveyor.io/v1beta1\",\n    \"kind\": \"Provider\",\n    \"metadata\": {\n      \"name\": \"example-provider\",\n      \"namespace\": \"openshift-mtv\"\n    },\n    \"spec\": {\n      \"secret\": {\n        \"name\": \"\",\n        \"namespace\": \"\"\n      },\n      \"type\": \"vmware\",\n      \"url\": \"\"\n    }\n  },\n  {\n    \"apiVersion\": \"forklift.konveyor.io/v1beta1\",\n    \"kind\": \"StorageMap\",\n    \"metadata\": {\n      \"name\": \"example-storagemap\",\n      \"namespace\": \"openshift-mtv\"\n    },\n    \"spec\": {\n      \"map\": [\n        {\n          \"destination\": {\n            \"storageClass\": \"\"\n          },\n          \"source\": {\n            \"id\": \"\"\n          }\n        }\n      ],\n      \"provider\": {\n        \"name\": \"\",\n        \"namespace\": \"\"\n      }\n    }\n  }\n]",
                    "capabilities": "Seamless Upgrades",
                    "categories": "OpenShift Optional",
                    "certified": "true",
                    "containerImage": "registry.redhat.io/migration-toolkit-virtualization/mtv-rhel8-operator@sha256:922a657eb9ca7f927334e55e65f95e9dd9c15072986b13ba3368488e51d37bb0",
                    "createdAt": "2024-12-10T11:04:00Z",
                    "description": "Facilitates migration of VM workloads to OpenShift Virtualization",
                    "features.operators.openshift.io/cnf": "false",
                    "features.operators.openshift.io/cni": "false",
                    "features.operators.openshift.io/csi": "false",
                    "features.operators.openshift.io/disconnected": "false",
                    "features.operators.openshift.io/fips-compliant": "true",
                    "features.operators.openshift.io/fipsmode": "true",
                    "features.operators.openshift.io/proxy-aware": "false",
                    "features.operators.openshift.io/tls-profiles": "false",
                    "features.operators.openshift.io/token-auth-aws": "false",
                    "features.operators.openshift.io/token-auth-azure": "false",
                    "features.operators.openshift.io/token-auth-gcp": "false",
                    "olm.skipRange": ">=0.0.0 <2.7.6",
                    "operatorframework.io/initialization-resource": "{\n  \"apiVersion\": \"forklift.konveyor.io/v1beta1\",\n  \"kind\": \"ForkliftController\",\n  \"metadata\": {\n    \"name\": \"forklift-controller\",\n    \"namespace\": \"openshift-mtv\"\n  },\n  \"spec\": {\n    \"feature_ui_plugin\": \"true\",\n    \"feature_validation\": \"true\",\n    \"feature_volume_populator\": \"true\"\n  }\n}",
                    "operatorframework.io/suggested-namespace": "openshift-mtv",
                    "operators.openshift.io/valid-subscription": "[\"OpenShift Kubernetes Engine\", \"OpenShift Container Platform\", \"OpenShift Platform Plus\"]",
                    "repository": "https://github.com/kubev2v/forklift",
                    "support": "Red Hat"
                },
                "apiServiceDefinitions": {},
                "crdDescriptions": {
                    "owned": [
                        {
                            "name": "forkliftcontrollers.forklift.konveyor.io",
                            "version": "v1beta1",
                            "kind": "ForkliftController",
                            "displayName": "ForkliftController",
                            "description": "VM migration controller"
                        },
                        {
                            "name": "hooks.forklift.konveyor.io",
                            "version": "v1beta1",
                            "kind": "Hook",
                            "displayName": "Hook",
                            "description": "Hook schema for the hooks API"
                        },
                        {
                            "name": "hosts.forklift.konveyor.io",
                            "version": "v1beta1",
                            "kind": "Host",
                            "displayName": "Host",
                            "description": "VM host"
                        },
                        {
                            "name": "migrations.forklift.konveyor.io",
                            "version": "v1beta1",
                            "kind": "Migration",
                            "displayName": "Migration",
                            "description": "VM migration"
                        },
                        {
                            "name": "networkmaps.forklift.konveyor.io",
                            "version": "v1beta1",
                            "kind": "NetworkMap",
                            "displayName": "NetworkMap",
                            "description": "VM network map"
                        },
                        {
                            "name": "openstackvolumepopulators.forklift.konveyor.io",
                            "version": "v1beta1",
                            "kind": "OpenstackVolumePopulator",
                            "displayName": "OpenstackVolumePopulator",
                            "description": "OpenStack Volume Populator"
                        },
                        {
                            "name": "ovirtvolumepopulators.forklift.konveyor.io",
                            "version": "v1beta1",
                            "kind": "OvirtVolumePopulator",
                            "displayName": "OvirtVolumePopulator",
                            "description": "oVirt Volume Populator"
                        },
                        {
                            "name": "plans.forklift.konveyor.io",
                            "version": "v1beta1",
                            "kind": "Plan",
                            "displayName": "Plan",
                            "description": "VM migration plan"
                        },
                        {
                            "name": "providers.forklift.konveyor.io",
                            "version": "v1beta1",
                            "kind": "Provider",
                            "displayName": "Provider",
                            "description": "VM provider"
                        },
                        {
                            "name": "storagemaps.forklift.konveyor.io",
                            "version": "v1beta1",
                            "kind": "StorageMap",
                            "displayName": "StorageMap",
                            "description": "VM storage map"
                        }
                    ]
                },
                "description": "The Migration Toolkit for Virtualization Operator manages the deployment and life cycle of Migration Toolkit for Virtualization on [OpenShift](https://www.openshift.com/) Container Platform.\n\n### Installation\n\nOpenShift Virtualization must be installed on an OpenShift migration target cluster before you can use MTV to transfer any VMs to that cluster\n\nOnce you have successfully installed the Operator, proceed to deploy components by creating the required ForkliftController CR.\n\nBy default, the Operator installs the following components on a target cluster:\n\n* Controller, to coordinate migration processes.\n* UI, the web console to manage migrations.\n* Validation, a service to validate migration workflows.\n\n### Compatibility\n\nMigration Toolkit for Virtualization 2.5 is supported on OpenShift 4.12 and 4.13\n\nMigration Toolkit for Virtualization 2.6 is supported on OpenShift 4.14 and 4.15\n\nMigration Toolkit for Virtualization 2.7 is supported on OpenShift 4.16 and 4.17\n\nMore information on compatibility in the [MTV Lifecycle document](https://access.redhat.com/articles/6001751).\n\n### Documentation\nDocumentation can be found on the [Red Hat Customer Portal](https://access.redhat.com/documentation/en-us/migration_toolkit_for_virtualization/).\n\n### Getting help\nIf you encounter any issues while using Migration Toolkit for Virtualization Operator, create a [support case](https://access.redhat.com/support/cases/) for bugs, enhancements, or other requests.\n\n### Contributing\nYou can contribute by:\n\n* Creating a case in the [Red Hat Customer Portal](https://access.redhat.com/support/cases/) with any issues you find using Migration Toolkit for Application and its Operator.\n* Fixing issues by opening Pull Requests in the [KubeV2V](https://github.com/kubev2v/) under Forklift Projects.\n* Improving Forklift upstream [documentation](https://github.com/kubev2v/forklift-documentation/).\n",
                "displayName": "Migration Toolkit for Virtualization Operator",
                "installModes": [
                    {
                        "type": "OwnNamespace",
                        "supported": true
                    },
                    {
                        "type": "SingleNamespace",
                        "supported": false
                    },
                    {
                        "type": "MultiNamespace",
                        "supported": false
                    },
                    {
                        "type": "AllNamespaces",
                        "supported": false
                    }
                ],
                "keywords": [
                    "migration",
                    "forklift",
                    "konveyor",
                    "mtv"
                ],
                "links": [
                    {
                        "name": "Migration Toolkit for Virtualization Documentation",
                        "url": "https://access.redhat.com/documentation/en-us/migration_toolkit_for_virtualization"
                    },
                    {
                        "name": "Forklift",
                        "url": "http://github.com/kubev2v/forklift"
                    }
                ],
                "maintainers": [
                    {
                        "name": "Red Hat",
                        "email": "openshift-operators@redhat.com"
                    }
                ],
                "maturity": "stable",
                "minKubeVersion": "1.27.0",
                "provider": {
                    "name": "Red Hat"
                }
            }
        }
    ],
    "relatedImages": [
        {
            "name": "api",
            "image": "registry.redhat.io/migration-toolkit-virtualization/mtv-api-rhel9@sha256:2d9568252761474b66bf47105ff1e57b9b2ed9bc9b85e257cd7749ba7cb93396"
        },
        {
            "name": "ui_plugin",
            "image": "registry.redhat.io/migration-toolkit-virtualization/mtv-console-plugin-rhel9@sha256:9f7bbb5935277455e876a2436be5238086c00db08ddb6e47b3ba86b449e0e8dd"
        },
        {
            "name": "controller",
            "image": "registry.redhat.io/migration-toolkit-virtualization/mtv-controller-rhel9@sha256:9a7e331428d4af16be532cec3bde3da188c1865f86dbb7c9c418406d3a8edb3e"
        },
        {
            "name": "must_gather",
            "image": "registry.redhat.io/migration-toolkit-virtualization/mtv-must-gather-rhel8@sha256:704c00ffce480c2d1cce055fbf4c513d1f77121bbb8de0b91399e8c0c75ad1fb"
        },
        {
            "name": "openstack_populator",
            "image": "registry.redhat.io/migration-toolkit-virtualization/mtv-openstack-populator-rhel9@sha256:2ed99b392fcb1c0a06dd500f5df9b7eb539f25facdbd024c59b3be63b19d1d09"
        },
        {
            "name": "",
            "image": "registry.redhat.io/migration-toolkit-virtualization/mtv-operator-bundle@sha256:1c6bab505e8969ac8e7551f2da606dc721279f73b32edf87ffa3d835baadcf84"
        },
        {
            "name": "ova_provider_server",
            "image": "registry.redhat.io/migration-toolkit-virtualization/mtv-ova-provider-server-rhel9@sha256:d0a0d2519aca700a09f0fb183784fbfab83e0b9a72e54fa756143a0585e0ee3a"
        },
        {
            "name": "populator_controller",
            "image": "registry.redhat.io/migration-toolkit-virtualization/mtv-populator-controller-rhel9@sha256:718622a9bee4b78472c606bf3beb3114f94283557070e4784c13f196fb5a887c"
        },
        {
            "name": "mtv-rhel8-operator-922a657eb9ca7f927334e55e65f95e9dd9c15072986b13ba3368488e51d37bb0-annotation",
            "image": "registry.redhat.io/migration-toolkit-virtualization/mtv-rhel8-operator@sha256:922a657eb9ca7f927334e55e65f95e9dd9c15072986b13ba3368488e51d37bb0"
        },
        {
            "name": "forklift-operator",
            "image": "registry.redhat.io/migration-toolkit-virtualization/mtv-rhel8-operator@sha256:922a657eb9ca7f927334e55e65f95e9dd9c15072986b13ba3368488e51d37bb0"
        },
        {
            "name": "rhv_populator",
            "image": "registry.redhat.io/migration-toolkit-virtualization/mtv-rhv-populator-rhel8@sha256:05b68800fa6bbc1fc13b1f1485fb2d03933c415776d1943c211108eadd381310"
        },
        {
            "name": "validation",
            "image": "registry.redhat.io/migration-toolkit-virtualization/mtv-validation-rhel9@sha256:afd6ff02cc4bc18af56768d74f2e3ba2f7f998dced58fd6805d819ef6ef3b195"
        },
        {
            "name": "virt_v2v",
            "image": "registry.redhat.io/migration-toolkit-virtualization/mtv-virt-v2v-rhel9@sha256:80b5b171aae68b9bae0009f4265d85f28ec5c6af9cfb1b341955b0c6e371d8dd"
        }
    ]
}
{
    "schema": "olm.bundle",
    "name": "mtv-operator.v2.7.7",
    "package": "mtv-operator",
    "image": "registry.redhat.io/migration-toolkit-virtualization/mtv-operator-bundle@sha256:db64df7254a2aa31b4f5c52412fe1519159cad8aeff147564b128a8f554d3672",
    "properties": [
        {
            "type": "olm.gvk",
            "value": {
                "group": "forklift.konveyor.io",
                "kind": "ForkliftController",
                "version": "v1beta1"
            }
        },
        {
            "type": "olm.gvk",
            "value": {
                "group": "forklift.konveyor.io",
                "kind": "Hook",
                "version": "v1beta1"
            }
        },
        {
            "type": "olm.gvk",
            "value": {
                "group": "forklift.konveyor.io",
                "kind": "Host",
                "version": "v1beta1"
            }
        },
        {
            "type": "olm.gvk",
            "value": {
                "group": "forklift.konveyor.io",
                "kind": "Migration",
                "version": "v1beta1"
            }
        },
        {
            "type": "olm.gvk",
            "value": {
                "group": "forklift.konveyor.io",
                "kind": "NetworkMap",
                "version": "v1beta1"
            }
        },
        {
            "type": "olm.gvk",
            "value": {
                "group": "forklift.konveyor.io",
                "kind": "OpenstackVolumePopulator",
                "version": "v1beta1"
            }
        },
        {
            "type": "olm.gvk",
            "value": {
                "group": "forklift.konveyor.io",
                "kind": "OvirtVolumePopulator",
                "version": "v1beta1"
            }
        },
        {
            "type": "olm.gvk",
            "value": {
                "group": "forklift.konveyor.io",
                "kind": "Plan",
                "version": "v1beta1"
            }
        },
        {
            "type": "olm.gvk",
            "value": {
                "group": "forklift.konveyor.io",
                "kind": "Provider",
                "version": "v1beta1"
            }
        },
        {
            "type": "olm.gvk",
            "value": {
                "group": "forklift.konveyor.io",
                "kind": "StorageMap",
                "version": "v1beta1"
            }
        },
        {
            "type": "olm.package",
            "value": {
                "packageName": "mtv-operator",
                "version": "2.7.7"
            }
        },
        {
            "type": "olm.csv.metadata",
            "value": {
                "annotations": {
                    "alm-examples": "[\n  {\n    \"apiVersion\": \"forklift.konveyor.io/v1beta1\",\n    \"kind\": \"ForkliftController\",\n    \"metadata\": {\n      \"name\": \"forklift-controller\",\n      \"namespace\": \"openshift-mtv\"\n    },\n    \"spec\": {\n      \"feature_ui_plugin\": \"true\",\n      \"feature_validation\": \"true\",\n      \"feature_volume_populator\": \"true\"\n    }\n  },\n  {\n    \"apiVersion\": \"forklift.konveyor.io/v1beta1\",\n    \"kind\": \"Hook\",\n    \"metadata\": {\n      \"name\": \"example-hook\",\n      \"namespace\": \"openshift-mtv\"\n    },\n    \"spec\": {\n      \"image\": \"quay.io/konveyor/hook-runner\",\n      \"playbook\": \"<base64-encoded-playbook>\"\n    }\n  },\n  {\n    \"apiVersion\": \"forklift.konveyor.io/v1beta1\",\n    \"kind\": \"Host\",\n    \"metadata\": {\n      \"name\": \"example-host\",\n      \"namespace\": \"openshift-mtv\"\n    },\n    \"spec\": {\n      \"id\": \"\",\n      \"ipAddress\": \"\",\n      \"provider\": {\n        \"name\": \"\",\n        \"namespace\": \"\"\n      }\n    }\n  },\n  {\n    \"apiVersion\": \"forklift.konveyor.io/v1beta1\",\n    \"kind\": \"Migration\",\n    \"metadata\": {\n      \"name\": \"example-migration\",\n      \"namespace\": \"openshift-mtv\"\n    },\n    \"spec\": {\n      \"plan\": {\n        \"name\": \"example-plan\",\n        \"namespace\": \"openshift-mtv\"\n      }\n    }\n  },\n  {\n    \"apiVersion\": \"forklift.konveyor.io/v1beta1\",\n    \"kind\": \"NetworkMap\",\n    \"metadata\": {\n      \"name\": \"example-networkmap\",\n      \"namespace\": \"openshift-mtv\"\n    },\n    \"spec\": {\n      \"map\": [\n        {\n          \"destination\": {\n            \"name\": \"\",\n            \"namespace\": \"\",\n            \"type\": \"pod\"\n          },\n          \"source\": {\n            \"id\": \"\"\n          }\n        }\n      ],\n      \"provider\": {\n        \"name\": \"\",\n        \"namespace\": \"\"\n      }\n    }\n  },\n  {\n    \"apiVersion\": \"forklift.konveyor.io/v1beta1\",\n    \"kind\": \"OpenstackVolumePopulator\",\n    \"metadata\": {\n      \"name\": \"example-openstack\",\n      \"namespace\": \"openshift-mtv\"\n    },\n    \"spec\": {\n      \"identityUrl\": \"\",\n      \"imageId\": \"\",\n      \"secretName\": \"\"\n    }\n  },\n  {\n    \"apiVersion\": \"forklift.konveyor.io/v1beta1\",\n    \"kind\": \"OvirtVolumePopulator\",\n    \"metadata\": {\n      \"name\": \"example-ovirt-imageio\",\n      \"namespace\": \"openshift-mtv\"\n    },\n    \"spec\": {\n      \"diskId\": \"\",\n      \"engineSecretName\": \"\",\n      \"engineUrl\": \"\"\n    }\n  },\n  {\n    \"apiVersion\": \"forklift.konveyor.io/v1beta1\",\n    \"kind\": \"Plan\",\n    \"metadata\": {\n      \"name\": \"example-plan\",\n      \"namespace\": \"openshift-mtv\"\n    },\n    \"spec\": {\n      \"provider\": {\n        \"destination\": {\n          \"name\": \"\",\n          \"namespace\": \"\"\n        },\n        \"source\": {\n          \"name\": \"\",\n          \"namespace\": \"\"\n        }\n      }\n    }\n  },\n  {\n    \"apiVersion\": \"forklift.konveyor.io/v1beta1\",\n    \"kind\": \"Provider\",\n    \"metadata\": {\n      \"name\": \"example-provider\",\n      \"namespace\": \"openshift-mtv\"\n    },\n    \"spec\": {\n      \"secret\": {\n        \"name\": \"\",\n        \"namespace\": \"\"\n      },\n      \"type\": \"vmware\",\n      \"url\": \"\"\n    }\n  },\n  {\n    \"apiVersion\": \"forklift.konveyor.io/v1beta1\",\n    \"kind\": \"StorageMap\",\n    \"metadata\": {\n      \"name\": \"example-storagemap\",\n      \"namespace\": \"openshift-mtv\"\n    },\n    \"spec\": {\n      \"map\": [\n        {\n          \"destination\": {\n            \"storageClass\": \"\"\n          },\n          \"source\": {\n            \"id\": \"\"\n          }\n        }\n      ],\n      \"provider\": {\n        \"name\": \"\",\n        \"namespace\": \"\"\n      }\n    }\n  }\n]",
                    "capabilities": "Seamless Upgrades",
                    "categories": "OpenShift Optional",
                    "certified": "true",
                    "containerImage": "registry.redhat.io/migration-toolkit-virtualization/mtv-rhel8-operator@sha256:1c18a493c9b6ec7ecb0aac41d14b40110c9b479160f7ddab9fc7c36427410353",
                    "createdAt": "2024-12-17T21:46:13Z",
                    "description": "Facilitates migration of VM workloads to OpenShift Virtualization",
                    "features.operators.openshift.io/cnf": "false",
                    "features.operators.openshift.io/cni": "false",
                    "features.operators.openshift.io/csi": "false",
                    "features.operators.openshift.io/disconnected": "false",
                    "features.operators.openshift.io/fips-compliant": "true",
                    "features.operators.openshift.io/fipsmode": "true",
                    "features.operators.openshift.io/proxy-aware": "false",
                    "features.operators.openshift.io/tls-profiles": "false",
                    "features.operators.openshift.io/token-auth-aws": "false",
                    "features.operators.openshift.io/token-auth-azure": "false",
                    "features.operators.openshift.io/token-auth-gcp": "false",
                    "olm.skipRange": ">=0.0.0 <2.7.7",
                    "operatorframework.io/initialization-resource": "{\n  \"apiVersion\": \"forklift.konveyor.io/v1beta1\",\n  \"kind\": \"ForkliftController\",\n  \"metadata\": {\n    \"name\": \"forklift-controller\",\n    \"namespace\": \"openshift-mtv\"\n  },\n  \"spec\": {\n    \"feature_ui_plugin\": \"true\",\n    \"feature_validation\": \"true\",\n    \"feature_volume_populator\": \"true\"\n  }\n}",
                    "operatorframework.io/suggested-namespace": "openshift-mtv",
                    "operators.openshift.io/valid-subscription": "[\"OpenShift Kubernetes Engine\", \"OpenShift Container Platform\", \"OpenShift Platform Plus\"]",
                    "repository": "https://github.com/kubev2v/forklift",
                    "support": "Red Hat"
                },
                "apiServiceDefinitions": {},
                "crdDescriptions": {
                    "owned": [
                        {
                            "name": "forkliftcontrollers.forklift.konveyor.io",
                            "version": "v1beta1",
                            "kind": "ForkliftController",
                            "displayName": "ForkliftController",
                            "description": "VM migration controller"
                        },
                        {
                            "name": "hooks.forklift.konveyor.io",
                            "version": "v1beta1",
                            "kind": "Hook",
                            "displayName": "Hook",
                            "description": "Hook schema for the hooks API"
                        },
                        {
                            "name": "hosts.forklift.konveyor.io",
                            "version": "v1beta1",
                            "kind": "Host",
                            "displayName": "Host",
                            "description": "VM host"
                        },
                        {
                            "name": "migrations.forklift.konveyor.io",
                            "version": "v1beta1",
                            "kind": "Migration",
                            "displayName": "Migration",
                            "description": "VM migration"
                        },
                        {
                            "name": "networkmaps.forklift.konveyor.io",
                            "version": "v1beta1",
                            "kind": "NetworkMap",
                            "displayName": "NetworkMap",
                            "description": "VM network map"
                        },
                        {
                            "name": "openstackvolumepopulators.forklift.konveyor.io",
                            "version": "v1beta1",
                            "kind": "OpenstackVolumePopulator",
                            "displayName": "OpenstackVolumePopulator",
                            "description": "OpenStack Volume Populator"
                        },
                        {
                            "name": "ovirtvolumepopulators.forklift.konveyor.io",
                            "version": "v1beta1",
                            "kind": "OvirtVolumePopulator",
                            "displayName": "OvirtVolumePopulator",
                            "description": "oVirt Volume Populator"
                        },
                        {
                            "name": "plans.forklift.konveyor.io",
                            "version": "v1beta1",
                            "kind": "Plan",
                            "displayName": "Plan",
                            "description": "VM migration plan"
                        },
                        {
                            "name": "providers.forklift.konveyor.io",
                            "version": "v1beta1",
                            "kind": "Provider",
                            "displayName": "Provider",
                            "description": "VM provider"
                        },
                        {
                            "name": "storagemaps.forklift.konveyor.io",
                            "version": "v1beta1",
                            "kind": "StorageMap",
                            "displayName": "StorageMap",
                            "description": "VM storage map"
                        }
                    ]
                },
                "description": "The Migration Toolkit for Virtualization Operator manages the deployment and life cycle of Migration Toolkit for Virtualization on [OpenShift](https://www.openshift.com/) Container Platform.\n\n### Installation\n\nOpenShift Virtualization must be installed on an OpenShift migration target cluster before you can use MTV to transfer any VMs to that cluster\n\nOnce you have successfully installed the Operator, proceed to deploy components by creating the required ForkliftController CR.\n\nBy default, the Operator installs the following components on a target cluster:\n\n* Controller, to coordinate migration processes.\n* UI, the web console to manage migrations.\n* Validation, a service to validate migration workflows.\n\n### Compatibility\n\nMigration Toolkit for Virtualization 2.5 is supported on OpenShift 4.12 and 4.13\n\nMigration Toolkit for Virtualization 2.6 is supported on OpenShift 4.14 and 4.15\n\nMigration Toolkit for Virtualization 2.7 is supported on OpenShift 4.16 and 4.17\n\nMore information on compatibility in the [MTV Lifecycle document](https://access.redhat.com/articles/6001751).\n\n### Documentation\nDocumentation can be found on the [Red Hat Customer Portal](https://access.redhat.com/documentation/en-us/migration_toolkit_for_virtualization/).\n\n### Getting help\nIf you encounter any issues while using Migration Toolkit for Virtualization Operator, create a [support case](https://access.redhat.com/support/cases/) for bugs, enhancements, or other requests.\n\n### Contributing\nYou can contribute by:\n\n* Creating a case in the [Red Hat Customer Portal](https://access.redhat.com/support/cases/) with any issues you find using Migration Toolkit for Application and its Operator.\n* Fixing issues by opening Pull Requests in the [KubeV2V](https://github.com/kubev2v/) under Forklift Projects.\n* Improving Forklift upstream [documentation](https://github.com/kubev2v/forklift-documentation/).\n",
                "displayName": "Migration Toolkit for Virtualization Operator",
                "installModes": [
                    {
                        "type": "OwnNamespace",
                        "supported": true
                    },
                    {
                        "type": "SingleNamespace",
                        "supported": false
                    },
                    {
                        "type": "MultiNamespace",
                        "supported": false
                    },
                    {
                        "type": "AllNamespaces",
                        "supported": false
                    }
                ],
                "keywords": [
                    "migration",
                    "forklift",
                    "konveyor",
                    "mtv"
                ],
                "links": [
                    {
                        "name": "Migration Toolkit for Virtualization Documentation",
                        "url": "https://access.redhat.com/documentation/en-us/migration_toolkit_for_virtualization"
                    },
                    {
                        "name": "Forklift",
                        "url": "http://github.com/kubev2v/forklift"
                    }
                ],
                "maintainers": [
                    {
                        "name": "Red Hat",
                        "email": "openshift-operators@redhat.com"
                    }
                ],
                "maturity": "stable",
                "minKubeVersion": "1.27.0",
                "provider": {
                    "name": "Red Hat"
                }
            }
        }
    ],
    "relatedImages": [
        {
            "name": "api",
            "image": "registry.redhat.io/migration-toolkit-virtualization/mtv-api-rhel9@sha256:ab2bc795e9db27069a3753f2a4b55616d613986d7339c025bc121a32eecdc539"
        },
        {
            "name": "ui_plugin",
            "image": "registry.redhat.io/migration-toolkit-virtualization/mtv-console-plugin-rhel9@sha256:94c1e1020ef2bf7ef04b7697b016e2bdc345e81c3075699807c6dc4ef69e07e7"
        },
        {
            "name": "controller",
            "image": "registry.redhat.io/migration-toolkit-virtualization/mtv-controller-rhel9@sha256:3bb8548f259b08593f302c47974ee4f465c9d54a2508d0a0ffe17152c45f0cfe"
        },
        {
            "name": "must_gather",
            "image": "registry.redhat.io/migration-toolkit-virtualization/mtv-must-gather-rhel8@sha256:94926eeba1ae675035ba2d15af1e87415658b1dbb115fe6c0df4a756b0ca967f"
        },
        {
            "name": "openstack_populator",
            "image": "registry.redhat.io/migration-toolkit-virtualization/mtv-openstack-populator-rhel9@sha256:fd2aea872c4a7b9fcc4cd68fb4e09463dcf4562959fde3c9a64a90e0ad9c538e"
        },
        {
            "name": "",
            "image": "registry.redhat.io/migration-toolkit-virtualization/mtv-operator-bundle@sha256:db64df7254a2aa31b4f5c52412fe1519159cad8aeff147564b128a8f554d3672"
        },
        {
            "name": "ova_provider_server",
            "image": "registry.redhat.io/migration-toolkit-virtualization/mtv-ova-provider-server-rhel9@sha256:0412fc3ecc28d574e7d934d23bf0c6572f0bde93b2f9d6ce4834b5cabacd6e26"
        },
        {
            "name": "populator_controller",
            "image": "registry.redhat.io/migration-toolkit-virtualization/mtv-populator-controller-rhel9@sha256:9f26aa24d199b19b0d41d96b5e383e57e4382e190f4625a58815712022d32918"
        },
        {
            "name": "mtv-rhel8-operator-1c18a493c9b6ec7ecb0aac41d14b40110c9b479160f7ddab9fc7c36427410353-annotation",
            "image": "registry.redhat.io/migration-toolkit-virtualization/mtv-rhel8-operator@sha256:1c18a493c9b6ec7ecb0aac41d14b40110c9b479160f7ddab9fc7c36427410353"
        },
        {
            "name": "forklift-operator",
            "image": "registry.redhat.io/migration-toolkit-virtualization/mtv-rhel8-operator@sha256:1c18a493c9b6ec7ecb0aac41d14b40110c9b479160f7ddab9fc7c36427410353"
        },
        {
            "name": "rhv_populator",
            "image": "registry.redhat.io/migration-toolkit-virtualization/mtv-rhv-populator-rhel8@sha256:f8259fbaba4991c8055765baba87ca7358fec240ce592b848855ef78858971d9"
        },
        {
            "name": "validation",
            "image": "registry.redhat.io/migration-toolkit-virtualization/mtv-validation-rhel9@sha256:22c60cea3890b87697858149ee9a84debe8c04eb8d449490c048d5cd8a2b8cdb"
        },
        {
            "name": "virt_v2v",
            "image": "registry.redhat.io/migration-toolkit-virtualization/mtv-virt-v2v-rhel9@sha256:cc7ea3cf3caa29f0d1b70b9214c868cf3c0e09bede0219932e3ad0824a5acf04"
        }
    ]
}
{
    "schema": "olm.bundle",
    "name": "mtv-operator.v2.7.8",
    "package": "mtv-operator",
    "image": "registry.redhat.io/migration-toolkit-virtualization/mtv-operator-bundle@sha256:69fc66c98923ec3dd1c3bc4dd71c071d59aa354f8d649ed8cdbf53a88f6f10b2",
    "properties": [
        {
            "type": "olm.gvk",
            "value": {
                "group": "forklift.konveyor.io",
                "kind": "ForkliftController",
                "version": "v1beta1"
            }
        },
        {
            "type": "olm.gvk",
            "value": {
                "group": "forklift.konveyor.io",
                "kind": "Hook",
                "version": "v1beta1"
            }
        },
        {
            "type": "olm.gvk",
            "value": {
                "group": "forklift.konveyor.io",
                "kind": "Host",
                "version": "v1beta1"
            }
        },
        {
            "type": "olm.gvk",
            "value": {
                "group": "forklift.konveyor.io",
                "kind": "Migration",
                "version": "v1beta1"
            }
        },
        {
            "type": "olm.gvk",
            "value": {
                "group": "forklift.konveyor.io",
                "kind": "NetworkMap",
                "version": "v1beta1"
            }
        },
        {
            "type": "olm.gvk",
            "value": {
                "group": "forklift.konveyor.io",
                "kind": "OpenstackVolumePopulator",
                "version": "v1beta1"
            }
        },
        {
            "type": "olm.gvk",
            "value": {
                "group": "forklift.konveyor.io",
                "kind": "OvirtVolumePopulator",
                "version": "v1beta1"
            }
        },
        {
            "type": "olm.gvk",
            "value": {
                "group": "forklift.konveyor.io",
                "kind": "Plan",
                "version": "v1beta1"
            }
        },
        {
            "type": "olm.gvk",
            "value": {
                "group": "forklift.konveyor.io",
                "kind": "Provider",
                "version": "v1beta1"
            }
        },
        {
            "type": "olm.gvk",
            "value": {
                "group": "forklift.konveyor.io",
                "kind": "StorageMap",
                "version": "v1beta1"
            }
        },
        {
            "type": "olm.package",
            "value": {
                "packageName": "mtv-operator",
                "version": "2.7.8"
            }
        },
        {
            "type": "olm.csv.metadata",
            "value": {
                "annotations": {
                    "alm-examples": "[\n  {\n    \"apiVersion\": \"forklift.konveyor.io/v1beta1\",\n    \"kind\": \"ForkliftController\",\n    \"metadata\": {\n      \"name\": \"forklift-controller\",\n      \"namespace\": \"openshift-mtv\"\n    },\n    \"spec\": {\n      \"feature_ui_plugin\": \"true\",\n      \"feature_validation\": \"true\",\n      \"feature_volume_populator\": \"true\"\n    }\n  },\n  {\n    \"apiVersion\": \"forklift.konveyor.io/v1beta1\",\n    \"kind\": \"Hook\",\n    \"metadata\": {\n      \"name\": \"example-hook\",\n      \"namespace\": \"openshift-mtv\"\n    },\n    \"spec\": {\n      \"image\": \"quay.io/konveyor/hook-runner\",\n      \"playbook\": \"<base64-encoded-playbook>\"\n    }\n  },\n  {\n    \"apiVersion\": \"forklift.konveyor.io/v1beta1\",\n    \"kind\": \"Host\",\n    \"metadata\": {\n      \"name\": \"example-host\",\n      \"namespace\": \"openshift-mtv\"\n    },\n    \"spec\": {\n      \"id\": \"\",\n      \"ipAddress\": \"\",\n      \"provider\": {\n        \"name\": \"\",\n        \"namespace\": \"\"\n      }\n    }\n  },\n  {\n    \"apiVersion\": \"forklift.konveyor.io/v1beta1\",\n    \"kind\": \"Migration\",\n    \"metadata\": {\n      \"name\": \"example-migration\",\n      \"namespace\": \"openshift-mtv\"\n    },\n    \"spec\": {\n      \"plan\": {\n        \"name\": \"example-plan\",\n        \"namespace\": \"openshift-mtv\"\n      }\n    }\n  },\n  {\n    \"apiVersion\": \"forklift.konveyor.io/v1beta1\",\n    \"kind\": \"NetworkMap\",\n    \"metadata\": {\n      \"name\": \"example-networkmap\",\n      \"namespace\": \"openshift-mtv\"\n    },\n    \"spec\": {\n      \"map\": [\n        {\n          \"destination\": {\n            \"name\": \"\",\n            \"namespace\": \"\",\n            \"type\": \"pod\"\n          },\n          \"source\": {\n            \"id\": \"\"\n          }\n        }\n      ],\n      \"provider\": {\n        \"name\": \"\",\n        \"namespace\": \"\"\n      }\n    }\n  },\n  {\n    \"apiVersion\": \"forklift.konveyor.io/v1beta1\",\n    \"kind\": \"OpenstackVolumePopulator\",\n    \"metadata\": {\n      \"name\": \"example-openstack\",\n      \"namespace\": \"openshift-mtv\"\n    },\n    \"spec\": {\n      \"identityUrl\": \"\",\n      \"imageId\": \"\",\n      \"secretName\": \"\"\n    }\n  },\n  {\n    \"apiVersion\": \"forklift.konveyor.io/v1beta1\",\n    \"kind\": \"OvirtVolumePopulator\",\n    \"metadata\": {\n      \"name\": \"example-ovirt-imageio\",\n      \"namespace\": \"openshift-mtv\"\n    },\n    \"spec\": {\n      \"diskId\": \"\",\n      \"engineSecretName\": \"\",\n      \"engineUrl\": \"\"\n    }\n  },\n  {\n    \"apiVersion\": \"forklift.konveyor.io/v1beta1\",\n    \"kind\": \"Plan\",\n    \"metadata\": {\n      \"name\": \"example-plan\",\n      \"namespace\": \"openshift-mtv\"\n    },\n    \"spec\": {\n      \"provider\": {\n        \"destination\": {\n          \"name\": \"\",\n          \"namespace\": \"\"\n        },\n        \"source\": {\n          \"name\": \"\",\n          \"namespace\": \"\"\n        }\n      }\n    }\n  },\n  {\n    \"apiVersion\": \"forklift.konveyor.io/v1beta1\",\n    \"kind\": \"Provider\",\n    \"metadata\": {\n      \"name\": \"example-provider\",\n      \"namespace\": \"openshift-mtv\"\n    },\n    \"spec\": {\n      \"secret\": {\n        \"name\": \"\",\n        \"namespace\": \"\"\n      },\n      \"type\": \"vmware\",\n      \"url\": \"\"\n    }\n  },\n  {\n    \"apiVersion\": \"forklift.konveyor.io/v1beta1\",\n    \"kind\": \"StorageMap\",\n    \"metadata\": {\n      \"name\": \"example-storagemap\",\n      \"namespace\": \"openshift-mtv\"\n    },\n    \"spec\": {\n      \"map\": [\n        {\n          \"destination\": {\n            \"storageClass\": \"\"\n          },\n          \"source\": {\n            \"id\": \"\"\n          }\n        }\n      ],\n      \"provider\": {\n        \"name\": \"\",\n        \"namespace\": \"\"\n      }\n    }\n  }\n]",
                    "capabilities": "Seamless Upgrades",
                    "categories": "OpenShift Optional",
                    "certified": "true",
                    "containerImage": "registry.redhat.io/migration-toolkit-virtualization/mtv-rhel8-operator@sha256:915b3092af8dd747aef828d7e2430dbe40d059e320daac59c81408fb24fd1ade",
                    "createdAt": "2025-01-13T11:11:45Z",
                    "description": "Facilitates migration of VM workloads to OpenShift Virtualization",
                    "features.operators.openshift.io/cnf": "false",
                    "features.operators.openshift.io/cni": "false",
                    "features.operators.openshift.io/csi": "false",
                    "features.operators.openshift.io/disconnected": "false",
                    "features.operators.openshift.io/fips-compliant": "true",
                    "features.operators.openshift.io/fipsmode": "true",
                    "features.operators.openshift.io/proxy-aware": "false",
                    "features.operators.openshift.io/tls-profiles": "false",
                    "features.operators.openshift.io/token-auth-aws": "false",
                    "features.operators.openshift.io/token-auth-azure": "false",
                    "features.operators.openshift.io/token-auth-gcp": "false",
                    "olm.skipRange": ">=0.0.0 <2.7.8",
                    "operatorframework.io/initialization-resource": "{\n  \"apiVersion\": \"forklift.konveyor.io/v1beta1\",\n  \"kind\": \"ForkliftController\",\n  \"metadata\": {\n    \"name\": \"forklift-controller\",\n    \"namespace\": \"openshift-mtv\"\n  },\n  \"spec\": {\n    \"feature_ui_plugin\": \"true\",\n    \"feature_validation\": \"true\",\n    \"feature_volume_populator\": \"true\"\n  }\n}",
                    "operatorframework.io/suggested-namespace": "openshift-mtv",
                    "operators.openshift.io/valid-subscription": "[\"OpenShift Kubernetes Engine\", \"OpenShift Container Platform\", \"OpenShift Platform Plus\"]",
                    "repository": "https://github.com/kubev2v/forklift",
                    "support": "Red Hat"
                },
                "apiServiceDefinitions": {},
                "crdDescriptions": {
                    "owned": [
                        {
                            "name": "forkliftcontrollers.forklift.konveyor.io",
                            "version": "v1beta1",
                            "kind": "ForkliftController",
                            "displayName": "ForkliftController",
                            "description": "VM migration controller"
                        },
                        {
                            "name": "hooks.forklift.konveyor.io",
                            "version": "v1beta1",
                            "kind": "Hook",
                            "displayName": "Hook",
                            "description": "Hook schema for the hooks API"
                        },
                        {
                            "name": "hosts.forklift.konveyor.io",
                            "version": "v1beta1",
                            "kind": "Host",
                            "displayName": "Host",
                            "description": "VM host"
                        },
                        {
                            "name": "migrations.forklift.konveyor.io",
                            "version": "v1beta1",
                            "kind": "Migration",
                            "displayName": "Migration",
                            "description": "VM migration"
                        },
                        {
                            "name": "networkmaps.forklift.konveyor.io",
                            "version": "v1beta1",
                            "kind": "NetworkMap",
                            "displayName": "NetworkMap",
                            "description": "VM network map"
                        },
                        {
                            "name": "openstackvolumepopulators.forklift.konveyor.io",
                            "version": "v1beta1",
                            "kind": "OpenstackVolumePopulator",
                            "displayName": "OpenstackVolumePopulator",
                            "description": "OpenStack Volume Populator"
                        },
                        {
                            "name": "ovirtvolumepopulators.forklift.konveyor.io",
                            "version": "v1beta1",
                            "kind": "OvirtVolumePopulator",
                            "displayName": "OvirtVolumePopulator",
                            "description": "oVirt Volume Populator"
                        },
                        {
                            "name": "plans.forklift.konveyor.io",
                            "version": "v1beta1",
                            "kind": "Plan",
                            "displayName": "Plan",
                            "description": "VM migration plan"
                        },
                        {
                            "name": "providers.forklift.konveyor.io",
                            "version": "v1beta1",
                            "kind": "Provider",
                            "displayName": "Provider",
                            "description": "VM provider"
                        },
                        {
                            "name": "storagemaps.forklift.konveyor.io",
                            "version": "v1beta1",
                            "kind": "StorageMap",
                            "displayName": "StorageMap",
                            "description": "VM storage map"
                        }
                    ]
                },
                "description": "The Migration Toolkit for Virtualization Operator manages the deployment and life cycle of Migration Toolkit for Virtualization on [OpenShift](https://www.openshift.com/) Container Platform.\n\n### Installation\n\nOpenShift Virtualization must be installed on an OpenShift migration target cluster before you can use MTV to transfer any VMs to that cluster\n\nOnce you have successfully installed the Operator, proceed to deploy components by creating the required ForkliftController CR.\n\nBy default, the Operator installs the following components on a target cluster:\n\n* Controller, to coordinate migration processes.\n* UI, the web console to manage migrations.\n* Validation, a service to validate migration workflows.\n\n### Compatibility\n\nMigration Toolkit for Virtualization 2.5 is supported on OpenShift 4.12 and 4.13\n\nMigration Toolkit for Virtualization 2.6 is supported on OpenShift 4.14 and 4.15\n\nMigration Toolkit for Virtualization 2.7 is supported on OpenShift 4.16 and 4.17\n\nMore information on compatibility in the [MTV Lifecycle document](https://access.redhat.com/articles/6001751).\n\n### Documentation\nDocumentation can be found on the [Red Hat Customer Portal](https://access.redhat.com/documentation/en-us/migration_toolkit_for_virtualization/).\n\n### Getting help\nIf you encounter any issues while using Migration Toolkit for Virtualization Operator, create a [support case](https://access.redhat.com/support/cases/) for bugs, enhancements, or other requests.\n\n### Contributing\nYou can contribute by:\n\n* Creating a case in the [Red Hat Customer Portal](https://access.redhat.com/support/cases/) with any issues you find using Migration Toolkit for Application and its Operator.\n* Fixing issues by opening Pull Requests in the [KubeV2V](https://github.com/kubev2v/) under Forklift Projects.\n* Improving Forklift upstream [documentation](https://github.com/kubev2v/forklift-documentation/).\n",
                "displayName": "Migration Toolkit for Virtualization Operator",
                "installModes": [
                    {
                        "type": "OwnNamespace",
                        "supported": true
                    },
                    {
                        "type": "SingleNamespace",
                        "supported": false
                    },
                    {
                        "type": "MultiNamespace",
                        "supported": false
                    },
                    {
                        "type": "AllNamespaces",
                        "supported": false
                    }
                ],
                "keywords": [
                    "migration",
                    "forklift",
                    "konveyor",
                    "mtv"
                ],
                "links": [
                    {
                        "name": "Migration Toolkit for Virtualization Documentation",
                        "url": "https://access.redhat.com/documentation/en-us/migration_toolkit_for_virtualization"
                    },
                    {
                        "name": "Forklift",
                        "url": "http://github.com/kubev2v/forklift"
                    }
                ],
                "maintainers": [
                    {
                        "name": "Red Hat",
                        "email": "openshift-operators@redhat.com"
                    }
                ],
                "maturity": "stable",
                "minKubeVersion": "1.27.0",
                "provider": {
                    "name": "Red Hat"
                }
            }
        }
    ],
    "relatedImages": [
        {
            "name": "api",
            "image": "registry.redhat.io/migration-toolkit-virtualization/mtv-api-rhel9@sha256:c1623844b74d6b261fdd7776d5bfcf63feccb1c1082e20674e063d78fa35e170"
        },
        {
            "name": "ui_plugin",
            "image": "registry.redhat.io/migration-toolkit-virtualization/mtv-console-plugin-rhel9@sha256:431e749681ec3b913e5a51f20b4836873942c5f22f8a019911cd1a51f054eabd"
        },
        {
            "name": "controller",
            "image": "registry.redhat.io/migration-toolkit-virtualization/mtv-controller-rhel9@sha256:a5be53d8fe255175051784b5b1b296553bb84e4527eedc688fa92f0321ae8cfb"
        },
        {
            "name": "must_gather",
            "image": "registry.redhat.io/migration-toolkit-virtualization/mtv-must-gather-rhel8@sha256:7c164691decd432eb6dc15d936b4cf246d441011ab6e159c770b4754c9dbf936"
        },
        {
            "name": "openstack_populator",
            "image": "registry.redhat.io/migration-toolkit-virtualization/mtv-openstack-populator-rhel9@sha256:7556c42874d17b862fda2fc82c7fe18943bc0f9d5c3dc782b593f49606a03945"
        },
        {
            "name": "",
            "image": "registry.redhat.io/migration-toolkit-virtualization/mtv-operator-bundle@sha256:69fc66c98923ec3dd1c3bc4dd71c071d59aa354f8d649ed8cdbf53a88f6f10b2"
        },
        {
            "name": "ova_provider_server",
            "image": "registry.redhat.io/migration-toolkit-virtualization/mtv-ova-provider-server-rhel9@sha256:abf8993be63f474f972782d4bb76c594de7f8ec790d55c9d1bb3277b7683a979"
        },
        {
            "name": "populator_controller",
            "image": "registry.redhat.io/migration-toolkit-virtualization/mtv-populator-controller-rhel9@sha256:4e0d48bd0808e6cde0d5ee83734e9eb05fdaf20080cb2b54de627bfba4f9ec32"
        },
        {
            "name": "mtv-rhel8-operator-915b3092af8dd747aef828d7e2430dbe40d059e320daac59c81408fb24fd1ade-annotation",
            "image": "registry.redhat.io/migration-toolkit-virtualization/mtv-rhel8-operator@sha256:915b3092af8dd747aef828d7e2430dbe40d059e320daac59c81408fb24fd1ade"
        },
        {
            "name": "forklift-operator",
            "image": "registry.redhat.io/migration-toolkit-virtualization/mtv-rhel8-operator@sha256:915b3092af8dd747aef828d7e2430dbe40d059e320daac59c81408fb24fd1ade"
        },
        {
            "name": "rhv_populator",
            "image": "registry.redhat.io/migration-toolkit-virtualization/mtv-rhv-populator-rhel8@sha256:711340a84952609fcd1f67ea486c6358a11e4545bfb64d3f0699a7a4a4a9de4d"
        },
        {
            "name": "validation",
            "image": "registry.redhat.io/migration-toolkit-virtualization/mtv-validation-rhel9@sha256:6ac2cb08dbbab7fd11eb869bd5a87fdb4a6c9f4b81517b598e9eb953b9097a97"
        },
        {
            "name": "virt_v2v",
            "image": "registry.redhat.io/migration-toolkit-virtualization/mtv-virt-v2v-rhel9@sha256:c8d708ac7066632f302b190dec475f75344c262e99cc996ee1710d5513acc90b"
        }
    ]
}
{
    "schema": "olm.bundle",
    "name": "mtv-operator.v2.7.9",
    "package": "mtv-operator",
    "image": "registry.redhat.io/migration-toolkit-virtualization/mtv-operator-bundle@sha256:aa469c3a83436bda81038065f0c086755aec89d9d271a62fa17c385cd96992cd",
    "properties": [
        {
            "type": "olm.gvk",
            "value": {
                "group": "forklift.konveyor.io",
                "kind": "ForkliftController",
                "version": "v1beta1"
            }
        },
        {
            "type": "olm.gvk",
            "value": {
                "group": "forklift.konveyor.io",
                "kind": "Hook",
                "version": "v1beta1"
            }
        },
        {
            "type": "olm.gvk",
            "value": {
                "group": "forklift.konveyor.io",
                "kind": "Host",
                "version": "v1beta1"
            }
        },
        {
            "type": "olm.gvk",
            "value": {
                "group": "forklift.konveyor.io",
                "kind": "Migration",
                "version": "v1beta1"
            }
        },
        {
            "type": "olm.gvk",
            "value": {
                "group": "forklift.konveyor.io",
                "kind": "NetworkMap",
                "version": "v1beta1"
            }
        },
        {
            "type": "olm.gvk",
            "value": {
                "group": "forklift.konveyor.io",
                "kind": "OpenstackVolumePopulator",
                "version": "v1beta1"
            }
        },
        {
            "type": "olm.gvk",
            "value": {
                "group": "forklift.konveyor.io",
                "kind": "OvirtVolumePopulator",
                "version": "v1beta1"
            }
        },
        {
            "type": "olm.gvk",
            "value": {
                "group": "forklift.konveyor.io",
                "kind": "Plan",
                "version": "v1beta1"
            }
        },
        {
            "type": "olm.gvk",
            "value": {
                "group": "forklift.konveyor.io",
                "kind": "Provider",
                "version": "v1beta1"
            }
        },
        {
            "type": "olm.gvk",
            "value": {
                "group": "forklift.konveyor.io",
                "kind": "StorageMap",
                "version": "v1beta1"
            }
        },
        {
            "type": "olm.package",
            "value": {
                "packageName": "mtv-operator",
                "version": "2.7.9"
            }
        },
        {
            "type": "olm.csv.metadata",
            "value": {
                "annotations": {
                    "alm-examples": "[\n  {\n    \"apiVersion\": \"forklift.konveyor.io/v1beta1\",\n    \"kind\": \"ForkliftController\",\n    \"metadata\": {\n      \"name\": \"forklift-controller\",\n      \"namespace\": \"openshift-mtv\"\n    },\n    \"spec\": {\n      \"feature_ui_plugin\": \"true\",\n      \"feature_validation\": \"true\",\n      \"feature_volume_populator\": \"true\"\n    }\n  },\n  {\n    \"apiVersion\": \"forklift.konveyor.io/v1beta1\",\n    \"kind\": \"Hook\",\n    \"metadata\": {\n      \"name\": \"example-hook\",\n      \"namespace\": \"openshift-mtv\"\n    },\n    \"spec\": {\n      \"image\": \"quay.io/konveyor/hook-runner\",\n      \"playbook\": \"<base64-encoded-playbook>\"\n    }\n  },\n  {\n    \"apiVersion\": \"forklift.konveyor.io/v1beta1\",\n    \"kind\": \"Host\",\n    \"metadata\": {\n      \"name\": \"example-host\",\n      \"namespace\": \"openshift-mtv\"\n    },\n    \"spec\": {\n      \"id\": \"\",\n      \"ipAddress\": \"\",\n      \"provider\": {\n        \"name\": \"\",\n        \"namespace\": \"\"\n      }\n    }\n  },\n  {\n    \"apiVersion\": \"forklift.konveyor.io/v1beta1\",\n    \"kind\": \"Migration\",\n    \"metadata\": {\n      \"name\": \"example-migration\",\n      \"namespace\": \"openshift-mtv\"\n    },\n    \"spec\": {\n      \"plan\": {\n        \"name\": \"example-plan\",\n        \"namespace\": \"openshift-mtv\"\n      }\n    }\n  },\n  {\n    \"apiVersion\": \"forklift.konveyor.io/v1beta1\",\n    \"kind\": \"NetworkMap\",\n    \"metadata\": {\n      \"name\": \"example-networkmap\",\n      \"namespace\": \"openshift-mtv\"\n    },\n    \"spec\": {\n      \"map\": [\n        {\n          \"destination\": {\n            \"name\": \"\",\n            \"namespace\": \"\",\n            \"type\": \"pod\"\n          },\n          \"source\": {\n            \"id\": \"\"\n          }\n        }\n      ],\n      \"provider\": {\n        \"name\": \"\",\n        \"namespace\": \"\"\n      }\n    }\n  },\n  {\n    \"apiVersion\": \"forklift.konveyor.io/v1beta1\",\n    \"kind\": \"OpenstackVolumePopulator\",\n    \"metadata\": {\n      \"name\": \"example-openstack\",\n      \"namespace\": \"openshift-mtv\"\n    },\n    \"spec\": {\n      \"identityUrl\": \"\",\n      \"imageId\": \"\",\n      \"secretName\": \"\"\n    }\n  },\n  {\n    \"apiVersion\": \"forklift.konveyor.io/v1beta1\",\n    \"kind\": \"OvirtVolumePopulator\",\n    \"metadata\": {\n      \"name\": \"example-ovirt-imageio\",\n      \"namespace\": \"openshift-mtv\"\n    },\n    \"spec\": {\n      \"diskId\": \"\",\n      \"engineSecretName\": \"\",\n      \"engineUrl\": \"\"\n    }\n  },\n  {\n    \"apiVersion\": \"forklift.konveyor.io/v1beta1\",\n    \"kind\": \"Plan\",\n    \"metadata\": {\n      \"name\": \"example-plan\",\n      \"namespace\": \"openshift-mtv\"\n    },\n    \"spec\": {\n      \"provider\": {\n        \"destination\": {\n          \"name\": \"\",\n          \"namespace\": \"\"\n        },\n        \"source\": {\n          \"name\": \"\",\n          \"namespace\": \"\"\n        }\n      }\n    }\n  },\n  {\n    \"apiVersion\": \"forklift.konveyor.io/v1beta1\",\n    \"kind\": \"Provider\",\n    \"metadata\": {\n      \"name\": \"example-provider\",\n      \"namespace\": \"openshift-mtv\"\n    },\n    \"spec\": {\n      \"secret\": {\n        \"name\": \"\",\n        \"namespace\": \"\"\n      },\n      \"type\": \"vmware\",\n      \"url\": \"\"\n    }\n  },\n  {\n    \"apiVersion\": \"forklift.konveyor.io/v1beta1\",\n    \"kind\": \"StorageMap\",\n    \"metadata\": {\n      \"name\": \"example-storagemap\",\n      \"namespace\": \"openshift-mtv\"\n    },\n    \"spec\": {\n      \"map\": [\n        {\n          \"destination\": {\n            \"storageClass\": \"\"\n          },\n          \"source\": {\n            \"id\": \"\"\n          }\n        }\n      ],\n      \"provider\": {\n        \"name\": \"\",\n        \"namespace\": \"\"\n      }\n    }\n  }\n]",
                    "capabilities": "Seamless Upgrades",
                    "categories": "OpenShift Optional",
                    "certified": "true",
                    "containerImage": "registry.redhat.io/migration-toolkit-virtualization/mtv-rhel8-operator@sha256:23c77ad07c57727bd8ac3ebfea6cc106bcd8cfad9366144a17ecdae447fc9805",
                    "createdAt": "2025-01-26T09:48:02Z",
                    "description": "Facilitates migration of VM workloads to OpenShift Virtualization",
                    "features.operators.openshift.io/cnf": "false",
                    "features.operators.openshift.io/cni": "false",
                    "features.operators.openshift.io/csi": "false",
                    "features.operators.openshift.io/disconnected": "false",
                    "features.operators.openshift.io/fips-compliant": "true",
                    "features.operators.openshift.io/fipsmode": "true",
                    "features.operators.openshift.io/proxy-aware": "false",
                    "features.operators.openshift.io/tls-profiles": "false",
                    "features.operators.openshift.io/token-auth-aws": "false",
                    "features.operators.openshift.io/token-auth-azure": "false",
                    "features.operators.openshift.io/token-auth-gcp": "false",
                    "olm.skipRange": ">=0.0.0 <2.7.9",
                    "operatorframework.io/initialization-resource": "{\n  \"apiVersion\": \"forklift.konveyor.io/v1beta1\",\n  \"kind\": \"ForkliftController\",\n  \"metadata\": {\n    \"name\": \"forklift-controller\",\n    \"namespace\": \"openshift-mtv\"\n  },\n  \"spec\": {\n    \"feature_ui_plugin\": \"true\",\n    \"feature_validation\": \"true\",\n    \"feature_volume_populator\": \"true\"\n  }\n}",
                    "operatorframework.io/suggested-namespace": "openshift-mtv",
                    "operators.openshift.io/valid-subscription": "[\"OpenShift Kubernetes Engine\", \"OpenShift Container Platform\", \"OpenShift Platform Plus\"]",
                    "repository": "https://github.com/kubev2v/forklift",
                    "support": "Red Hat"
                },
                "apiServiceDefinitions": {},
                "crdDescriptions": {
                    "owned": [
                        {
                            "name": "forkliftcontrollers.forklift.konveyor.io",
                            "version": "v1beta1",
                            "kind": "ForkliftController",
                            "displayName": "ForkliftController",
                            "description": "VM migration controller"
                        },
                        {
                            "name": "hooks.forklift.konveyor.io",
                            "version": "v1beta1",
                            "kind": "Hook",
                            "displayName": "Hook",
                            "description": "Hook schema for the hooks API"
                        },
                        {
                            "name": "hosts.forklift.konveyor.io",
                            "version": "v1beta1",
                            "kind": "Host",
                            "displayName": "Host",
                            "description": "VM host"
                        },
                        {
                            "name": "migrations.forklift.konveyor.io",
                            "version": "v1beta1",
                            "kind": "Migration",
                            "displayName": "Migration",
                            "description": "VM migration"
                        },
                        {
                            "name": "networkmaps.forklift.konveyor.io",
                            "version": "v1beta1",
                            "kind": "NetworkMap",
                            "displayName": "NetworkMap",
                            "description": "VM network map"
                        },
                        {
                            "name": "openstackvolumepopulators.forklift.konveyor.io",
                            "version": "v1beta1",
                            "kind": "OpenstackVolumePopulator",
                            "displayName": "OpenstackVolumePopulator",
                            "description": "OpenStack Volume Populator"
                        },
                        {
                            "name": "ovirtvolumepopulators.forklift.konveyor.io",
                            "version": "v1beta1",
                            "kind": "OvirtVolumePopulator",
                            "displayName": "OvirtVolumePopulator",
                            "description": "oVirt Volume Populator"
                        },
                        {
                            "name": "plans.forklift.konveyor.io",
                            "version": "v1beta1",
                            "kind": "Plan",
                            "displayName": "Plan",
                            "description": "VM migration plan"
                        },
                        {
                            "name": "providers.forklift.konveyor.io",
                            "version": "v1beta1",
                            "kind": "Provider",
                            "displayName": "Provider",
                            "description": "VM provider"
                        },
                        {
                            "name": "storagemaps.forklift.konveyor.io",
                            "version": "v1beta1",
                            "kind": "StorageMap",
                            "displayName": "StorageMap",
                            "description": "VM storage map"
                        }
                    ]
                },
                "description": "The Migration Toolkit for Virtualization Operator manages the deployment and life cycle of Migration Toolkit for Virtualization on [OpenShift](https://www.openshift.com/) Container Platform.\n\n### Installation\n\nOpenShift Virtualization must be installed on an OpenShift migration target cluster before you can use MTV to transfer any VMs to that cluster\n\nOnce you have successfully installed the Operator, proceed to deploy components by creating the required ForkliftController CR.\n\nBy default, the Operator installs the following components on a target cluster:\n\n* Controller, to coordinate migration processes.\n* UI, the web console to manage migrations.\n* Validation, a service to validate migration workflows.\n\n### Compatibility\n\nMigration Toolkit for Virtualization 2.7 is supported on OpenShift 4.15, 4.16 and 4.17\n\nMore information on compatibility in the [MTV Lifecycle document](https://access.redhat.com/articles/6001751).\n\n### Documentation\nDocumentation can be found on the [Red Hat Customer Portal](https://access.redhat.com/documentation/en-us/migration_toolkit_for_virtualization/).\n\n### Getting help\nIf you encounter any issues while using Migration Toolkit for Virtualization Operator, create a [support case](https://access.redhat.com/support/cases/) for bugs, enhancements, or other requests.\n\n### Contributing\nYou can contribute by:\n\n* Creating a case in the [Red Hat Customer Portal](https://access.redhat.com/support/cases/) with any issues you find using Migration Toolkit for Application and its Operator.\n* Fixing issues by opening Pull Requests in the [KubeV2V](https://github.com/kubev2v/) under Forklift Projects.\n* Improving Forklift upstream [documentation](https://github.com/kubev2v/forklift-documentation/).\n",
                "displayName": "Migration Toolkit for Virtualization Operator",
                "installModes": [
                    {
                        "type": "OwnNamespace",
                        "supported": true
                    },
                    {
                        "type": "SingleNamespace",
                        "supported": false
                    },
                    {
                        "type": "MultiNamespace",
                        "supported": false
                    },
                    {
                        "type": "AllNamespaces",
                        "supported": false
                    }
                ],
                "keywords": [
                    "migration",
                    "forklift",
                    "konveyor",
                    "mtv"
                ],
                "links": [
                    {
                        "name": "Migration Toolkit for Virtualization Documentation",
                        "url": "https://access.redhat.com/documentation/en-us/migration_toolkit_for_virtualization"
                    },
                    {
                        "name": "Forklift",
                        "url": "http://github.com/kubev2v/forklift"
                    }
                ],
                "maintainers": [
                    {
                        "name": "Red Hat",
                        "email": "openshift-operators@redhat.com"
                    }
                ],
                "maturity": "stable",
                "minKubeVersion": "1.27.0",
                "provider": {
                    "name": "Red Hat"
                }
            }
        }
    ],
    "relatedImages": [
        {
            "name": "api",
            "image": "registry.redhat.io/migration-toolkit-virtualization/mtv-api-rhel9@sha256:d7fff3e573c88eba8b01291cd09ac4087c206f86c0614e9d15fc13933aa5b5c9"
        },
        {
            "name": "ui_plugin",
            "image": "registry.redhat.io/migration-toolkit-virtualization/mtv-console-plugin-rhel9@sha256:cf38fe4167f085b75b0d88ab1621e42f379112efec22ac061216958358385a40"
        },
        {
            "name": "controller",
            "image": "registry.redhat.io/migration-toolkit-virtualization/mtv-controller-rhel9@sha256:f70441de72bf3fd14f2984ead883ef92cf1c477cc5b68dfec90873a79068e7a6"
        },
        {
            "name": "must_gather",
            "image": "registry.redhat.io/migration-toolkit-virtualization/mtv-must-gather-rhel8@sha256:d1a476a2bfcaa8b776e66c2d84dce022546c4a821bbbf4c7192815f796d57231"
        },
        {
            "name": "openstack_populator",
            "image": "registry.redhat.io/migration-toolkit-virtualization/mtv-openstack-populator-rhel9@sha256:1280e72e2483c6fd15d0a459da6f974c20cd481890d9942fb46dca1c1914bcc5"
        },
        {
            "name": "",
            "image": "registry.redhat.io/migration-toolkit-virtualization/mtv-operator-bundle@sha256:aa469c3a83436bda81038065f0c086755aec89d9d271a62fa17c385cd96992cd"
        },
        {
            "name": "ova_provider_server",
            "image": "registry.redhat.io/migration-toolkit-virtualization/mtv-ova-provider-server-rhel9@sha256:a8bb1907b604e9c4caf28597532d15599d878291e47773513c06eaec55c5da8f"
        },
        {
            "name": "populator_controller",
            "image": "registry.redhat.io/migration-toolkit-virtualization/mtv-populator-controller-rhel9@sha256:0dd677171b0155e293b91701b242a009e1225138253b9dc253bcfbb8148a1c3f"
        },
        {
            "name": "mtv-rhel8-operator-23c77ad07c57727bd8ac3ebfea6cc106bcd8cfad9366144a17ecdae447fc9805-annotation",
            "image": "registry.redhat.io/migration-toolkit-virtualization/mtv-rhel8-operator@sha256:23c77ad07c57727bd8ac3ebfea6cc106bcd8cfad9366144a17ecdae447fc9805"
        },
        {
            "name": "forklift-operator",
            "image": "registry.redhat.io/migration-toolkit-virtualization/mtv-rhel8-operator@sha256:23c77ad07c57727bd8ac3ebfea6cc106bcd8cfad9366144a17ecdae447fc9805"
        },
        {
            "name": "rhv_populator",
            "image": "registry.redhat.io/migration-toolkit-virtualization/mtv-rhv-populator-rhel8@sha256:6833c56a40e9062e35aa358a62fc1c35b5f3e7e1ca76ef69cde05455cddd5955"
        },
        {
            "name": "validation",
            "image": "registry.redhat.io/migration-toolkit-virtualization/mtv-validation-rhel9@sha256:4849c4551fda9b46b589d33cfff53e0c294318b236931652e75c55147dbe9c04"
        },
        {
            "name": "virt_v2v",
            "image": "registry.redhat.io/migration-toolkit-virtualization/mtv-virt-v2v-rhel9@sha256:d9dfe11aa7147901e273dcea335094ed20dca37d85e988b5ff05d0a34bc4d30f"
        }
    ]
}
{
    "schema": "olm.bundle",
    "name": "mtv-operator.v2.8.0",
    "package": "mtv-operator",
    "image": "registry.redhat.io/migration-toolkit-virtualization/mtv-operator-bundle@sha256:54d25dc6ed0399db7ecf20f8dffab18e252fe3134c7eab164c326923700e21df",
    "properties": [
        {
            "type": "olm.gvk",
            "value": {
                "group": "forklift.konveyor.io",
                "kind": "ForkliftController",
                "version": "v1beta1"
            }
        },
        {
            "type": "olm.gvk",
            "value": {
                "group": "forklift.konveyor.io",
                "kind": "Hook",
                "version": "v1beta1"
            }
        },
        {
            "type": "olm.gvk",
            "value": {
                "group": "forklift.konveyor.io",
                "kind": "Host",
                "version": "v1beta1"
            }
        },
        {
            "type": "olm.gvk",
            "value": {
                "group": "forklift.konveyor.io",
                "kind": "Migration",
                "version": "v1beta1"
            }
        },
        {
            "type": "olm.gvk",
            "value": {
                "group": "forklift.konveyor.io",
                "kind": "NetworkMap",
                "version": "v1beta1"
            }
        },
        {
            "type": "olm.gvk",
            "value": {
                "group": "forklift.konveyor.io",
                "kind": "OpenstackVolumePopulator",
                "version": "v1beta1"
            }
        },
        {
            "type": "olm.gvk",
            "value": {
                "group": "forklift.konveyor.io",
                "kind": "OvirtVolumePopulator",
                "version": "v1beta1"
            }
        },
        {
            "type": "olm.gvk",
            "value": {
                "group": "forklift.konveyor.io",
                "kind": "Plan",
                "version": "v1beta1"
            }
        },
        {
            "type": "olm.gvk",
            "value": {
                "group": "forklift.konveyor.io",
                "kind": "Provider",
                "version": "v1beta1"
            }
        },
        {
            "type": "olm.gvk",
            "value": {
                "group": "forklift.konveyor.io",
                "kind": "StorageMap",
                "version": "v1beta1"
            }
        },
        {
            "type": "olm.package",
            "value": {
                "packageName": "mtv-operator",
                "version": "2.8.0"
            }
        },
        {
            "type": "olm.csv.metadata",
            "value": {
                "annotations": {
                    "alm-examples": "[\n  {\n    \"apiVersion\": \"forklift.konveyor.io/v1beta1\",\n    \"kind\": \"ForkliftController\",\n    \"metadata\": {\n      \"name\": \"forklift-controller\",\n      \"namespace\": \"openshift-mtv\"\n    },\n    \"spec\": {\n      \"feature_ui_plugin\": \"true\",\n      \"feature_validation\": \"true\",\n      \"feature_volume_populator\": \"true\"\n    }\n  },\n  {\n    \"apiVersion\": \"forklift.konveyor.io/v1beta1\",\n    \"kind\": \"Hook\",\n    \"metadata\": {\n      \"name\": \"example-hook\",\n      \"namespace\": \"openshift-mtv\"\n    },\n    \"spec\": {\n      \"image\": \"quay.io/konveyor/hook-runner\",\n      \"playbook\": \"<base64-encoded-playbook>\"\n    }\n  },\n  {\n    \"apiVersion\": \"forklift.konveyor.io/v1beta1\",\n    \"kind\": \"Host\",\n    \"metadata\": {\n      \"name\": \"example-host\",\n      \"namespace\": \"openshift-mtv\"\n    },\n    \"spec\": {\n      \"id\": \"\",\n      \"ipAddress\": \"\",\n      \"provider\": {\n        \"name\": \"\",\n        \"namespace\": \"\"\n      }\n    }\n  },\n  {\n    \"apiVersion\": \"forklift.konveyor.io/v1beta1\",\n    \"kind\": \"Migration\",\n    \"metadata\": {\n      \"name\": \"example-migration\",\n      \"namespace\": \"openshift-mtv\"\n    },\n    \"spec\": {\n      \"plan\": {\n        \"name\": \"example-plan\",\n        \"namespace\": \"openshift-mtv\"\n      }\n    }\n  },\n  {\n    \"apiVersion\": \"forklift.konveyor.io/v1beta1\",\n    \"kind\": \"NetworkMap\",\n    \"metadata\": {\n      \"name\": \"example-networkmap\",\n      \"namespace\": \"openshift-mtv\"\n    },\n    \"spec\": {\n      \"map\": [\n        {\n          \"destination\": {\n            \"name\": \"\",\n            \"namespace\": \"\",\n            \"type\": \"pod\"\n          },\n          \"source\": {\n            \"id\": \"\"\n          }\n        }\n      ],\n      \"provider\": {\n        \"name\": \"\",\n        \"namespace\": \"\"\n      }\n    }\n  },\n  {\n    \"apiVersion\": \"forklift.konveyor.io/v1beta1\",\n    \"kind\": \"OpenstackVolumePopulator\",\n    \"metadata\": {\n      \"name\": \"example-openstack\",\n      \"namespace\": \"openshift-mtv\"\n    },\n    \"spec\": {\n      \"identityUrl\": \"\",\n      \"imageId\": \"\",\n      \"secretName\": \"\"\n    }\n  },\n  {\n    \"apiVersion\": \"forklift.konveyor.io/v1beta1\",\n    \"kind\": \"OvirtVolumePopulator\",\n    \"metadata\": {\n      \"name\": \"example-ovirt-imageio\",\n      \"namespace\": \"openshift-mtv\"\n    },\n    \"spec\": {\n      \"diskId\": \"\",\n      \"engineSecretName\": \"\",\n      \"engineUrl\": \"\"\n    }\n  },\n  {\n    \"apiVersion\": \"forklift.konveyor.io/v1beta1\",\n    \"kind\": \"Plan\",\n    \"metadata\": {\n      \"name\": \"example-plan\",\n      \"namespace\": \"openshift-mtv\"\n    },\n    \"spec\": {\n      \"provider\": {\n        \"destination\": {\n          \"name\": \"\",\n          \"namespace\": \"\"\n        },\n        \"source\": {\n          \"name\": \"\",\n          \"namespace\": \"\"\n        }\n      }\n    }\n  },\n  {\n    \"apiVersion\": \"forklift.konveyor.io/v1beta1\",\n    \"kind\": \"Provider\",\n    \"metadata\": {\n      \"name\": \"example-provider\",\n      \"namespace\": \"openshift-mtv\"\n    },\n    \"spec\": {\n      \"secret\": {\n        \"name\": \"\",\n        \"namespace\": \"\"\n      },\n      \"type\": \"vmware\",\n      \"url\": \"\"\n    }\n  },\n  {\n    \"apiVersion\": \"forklift.konveyor.io/v1beta1\",\n    \"kind\": \"StorageMap\",\n    \"metadata\": {\n      \"name\": \"example-storagemap\",\n      \"namespace\": \"openshift-mtv\"\n    },\n    \"spec\": {\n      \"map\": [\n        {\n          \"destination\": {\n            \"storageClass\": \"\"\n          },\n          \"source\": {\n            \"id\": \"\"\n          }\n        }\n      ],\n      \"provider\": {\n        \"name\": \"\",\n        \"namespace\": \"\"\n      }\n    }\n  }\n]",
                    "capabilities": "Seamless Upgrades",
                    "categories": "OpenShift Optional",
                    "certified": "true",
                    "containerImage": "registry.redhat.io/migration-toolkit-virtualization/mtv-rhel9-operator@sha256:5cc77fc2b02d9c23eb0cdc37e4de86412b01e53d23af944fc589626856500bf4",
                    "createdAt": "2025-03-25T17:39:29Z",
                    "description": "Facilitates migration of VM workloads to OpenShift Virtualization",
                    "features.operators.openshift.io/cnf": "false",
                    "features.operators.openshift.io/cni": "false",
                    "features.operators.openshift.io/csi": "false",
                    "features.operators.openshift.io/disconnected": "false",
                    "features.operators.openshift.io/fips-compliant": "true",
                    "features.operators.openshift.io/fipsmode": "true",
                    "features.operators.openshift.io/proxy-aware": "false",
                    "features.operators.openshift.io/tls-profiles": "false",
                    "features.operators.openshift.io/token-auth-aws": "false",
                    "features.operators.openshift.io/token-auth-azure": "false",
                    "features.operators.openshift.io/token-auth-gcp": "false",
                    "olm.skipRange": ">=0.0.0 <2.8.0",
                    "operatorframework.io/initialization-resource": "{\n  \"apiVersion\": \"forklift.konveyor.io/v1beta1\",\n  \"kind\": \"ForkliftController\",\n  \"metadata\": {\n    \"name\": \"forklift-controller\",\n    \"namespace\": \"openshift-mtv\"\n  },\n  \"spec\": {\n    \"feature_ui_plugin\": \"true\",\n    \"feature_validation\": \"true\",\n    \"feature_volume_populator\": \"true\"\n  }\n}",
                    "operatorframework.io/suggested-namespace": "openshift-mtv",
                    "operators.openshift.io/valid-subscription": "[\"OpenShift Kubernetes Engine\", \"OpenShift Container Platform\", \"OpenShift Platform Plus\"]",
                    "repository": "https://github.com/kubev2v/forklift",
                    "support": "Red Hat"
                },
                "apiServiceDefinitions": {},
                "crdDescriptions": {
                    "owned": [
                        {
                            "name": "forkliftcontrollers.forklift.konveyor.io",
                            "version": "v1beta1",
                            "kind": "ForkliftController",
                            "displayName": "ForkliftController",
                            "description": "VM migration controller"
                        },
                        {
                            "name": "hooks.forklift.konveyor.io",
                            "version": "v1beta1",
                            "kind": "Hook",
                            "displayName": "Hook",
                            "description": "Hook schema for the hooks API"
                        },
                        {
                            "name": "hosts.forklift.konveyor.io",
                            "version": "v1beta1",
                            "kind": "Host",
                            "displayName": "Host",
                            "description": "VM host"
                        },
                        {
                            "name": "migrations.forklift.konveyor.io",
                            "version": "v1beta1",
                            "kind": "Migration",
                            "displayName": "Migration",
                            "description": "VM migration"
                        },
                        {
                            "name": "networkmaps.forklift.konveyor.io",
                            "version": "v1beta1",
                            "kind": "NetworkMap",
                            "displayName": "NetworkMap",
                            "description": "VM network map"
                        },
                        {
                            "name": "openstackvolumepopulators.forklift.konveyor.io",
                            "version": "v1beta1",
                            "kind": "OpenstackVolumePopulator",
                            "displayName": "OpenstackVolumePopulator",
                            "description": "OpenStack Volume Populator"
                        },
                        {
                            "name": "ovirtvolumepopulators.forklift.konveyor.io",
                            "version": "v1beta1",
                            "kind": "OvirtVolumePopulator",
                            "displayName": "OvirtVolumePopulator",
                            "description": "oVirt Volume Populator"
                        },
                        {
                            "name": "plans.forklift.konveyor.io",
                            "version": "v1beta1",
                            "kind": "Plan",
                            "displayName": "Plan",
                            "description": "VM migration plan"
                        },
                        {
                            "name": "providers.forklift.konveyor.io",
                            "version": "v1beta1",
                            "kind": "Provider",
                            "displayName": "Provider",
                            "description": "VM provider"
                        },
                        {
                            "name": "storagemaps.forklift.konveyor.io",
                            "version": "v1beta1",
                            "kind": "StorageMap",
                            "displayName": "StorageMap",
                            "description": "VM storage map"
                        }
                    ]
                },
                "description": "The Migration Toolkit for Virtualization Operator manages the deployment and life cycle of Migration Toolkit for Virtualization on [OpenShift](https://www.openshift.com/) Container Platform.\n\n### Installation\n\nOpenShift Virtualization must be installed on an OpenShift migration target cluster before you can use MTV to transfer any VMs to that cluster\n\nOnce you have successfully installed the Operator, proceed to deploy components by creating the required ForkliftController CR.\n\nBy default, the Operator installs the following components on a target cluster:\n\n* Controller, to coordinate migration processes.\n* UI, the web console to manage migrations.\n* Validation, a service to validate migration workflows.\n\n### Compatibility\n\nMigration Toolkit for Virtualization 2.7 is supported on OpenShift 4.15, 4.16 and 4.17\n\nMigration Toolkit for Virtualization 2.8 is supported on OpenShift 4.16, 4.17 and 4.18\n\nMore information on compatibility in the [MTV Lifecycle document](https://access.redhat.com/support/policy/updates/migration-toolkit-for-virtualization).\n\n### Documentation\nDocumentation can be found on the [Red Hat Customer Portal](https://access.redhat.com/documentation/en-us/migration_toolkit_for_virtualization/).\n\n### Getting help\nIf you encounter any issues while using Migration Toolkit for Virtualization Operator, create a [support case](https://access.redhat.com/support/cases/) for bugs, enhancements, or other requests.\n\n### Contributing\nYou can contribute by:\n\n* Creating a case in the [Red Hat Customer Portal](https://access.redhat.com/support/cases/) with any issues you find using Migration Toolkit for Application and its Operator.\n* Fixing issues by opening Pull Requests in the [KubeV2V](https://github.com/kubev2v/) under Forklift Projects.\n* Improving Forklift upstream [documentation](https://github.com/kubev2v/forklift-documentation/).\n",
                "displayName": "Migration Toolkit for Virtualization Operator",
                "installModes": [
                    {
                        "type": "OwnNamespace",
                        "supported": true
                    },
                    {
                        "type": "SingleNamespace",
                        "supported": false
                    },
                    {
                        "type": "MultiNamespace",
                        "supported": false
                    },
                    {
                        "type": "AllNamespaces",
                        "supported": false
                    }
                ],
                "keywords": [
                    "migration",
                    "forklift",
                    "konveyor",
                    "mtv"
                ],
                "links": [
                    {
                        "name": "Migration Toolkit for Virtualization Documentation",
                        "url": "https://access.redhat.com/documentation/en-us/migration_toolkit_for_virtualization"
                    },
                    {
                        "name": "Forklift",
                        "url": "http://github.com/kubev2v/forklift"
                    }
                ],
                "maintainers": [
                    {
                        "name": "Red Hat",
                        "email": "openshift-operators@redhat.com"
                    }
                ],
                "maturity": "stable",
                "minKubeVersion": "1.27.0",
                "provider": {
                    "name": "Red Hat"
                }
            }
        }
    ],
    "relatedImages": [
        {
            "name": "api",
            "image": "registry.redhat.io/migration-toolkit-virtualization/mtv-api-rhel9@sha256:950e60a0b3cad86e75ab777f5d135ee11ddf306d30b100db719e7b74d64e7928"
        },
        {
            "name": "ui_plugin",
            "image": "registry.redhat.io/migration-toolkit-virtualization/mtv-console-plugin-rhel9@sha256:faf1643f88f6dd059a8f54d03a0a44f499829ed1a6ceaa31d660fc8b6c61e043"
        },
        {
            "name": "controller",
            "image": "registry.redhat.io/migration-toolkit-virtualization/mtv-controller-rhel9@sha256:0cfae88f88f2aaa810842a79f5869c82e8679129ec3b309f8ab4a1a3be4a87e8"
        },
        {
            "name": "must_gather",
            "image": "registry.redhat.io/migration-toolkit-virtualization/mtv-must-gather-rhel8@sha256:7775e212cf10c195778a8053894e64b96ccac45d92744abfaf7e1550fdabd385"
        },
        {
            "name": "openstack_populator",
            "image": "registry.redhat.io/migration-toolkit-virtualization/mtv-openstack-populator-rhel9@sha256:5975a52e53a7c84183c11fb847fbc4d60d20fba560c20258f4705be883826f27"
        },
        {
            "name": "",
            "image": "registry.redhat.io/migration-toolkit-virtualization/mtv-operator-bundle@sha256:54d25dc6ed0399db7ecf20f8dffab18e252fe3134c7eab164c326923700e21df"
        },
        {
            "name": "ova_provider_server",
            "image": "registry.redhat.io/migration-toolkit-virtualization/mtv-ova-provider-server-rhel9@sha256:c00802718a19033d3bb982c2da51871fb8f17501bada19b0bd1329c1c3e0a2de"
        },
        {
            "name": "populator_controller",
            "image": "registry.redhat.io/migration-toolkit-virtualization/mtv-populator-controller-rhel9@sha256:a787f57c6618c5c1de1a8ff26ea18154c4acfd1bc8d2cb1a9d751c1c2f14f4c8"
        },
        {
            "name": "mtv-rhel9-operator-5cc77fc2b02d9c23eb0cdc37e4de86412b01e53d23af944fc589626856500bf4-annotation",
            "image": "registry.redhat.io/migration-toolkit-virtualization/mtv-rhel9-operator@sha256:5cc77fc2b02d9c23eb0cdc37e4de86412b01e53d23af944fc589626856500bf4"
        },
        {
            "name": "forklift-operator",
            "image": "registry.redhat.io/migration-toolkit-virtualization/mtv-rhel9-operator@sha256:5cc77fc2b02d9c23eb0cdc37e4de86412b01e53d23af944fc589626856500bf4"
        },
        {
            "name": "rhv_populator",
            "image": "registry.redhat.io/migration-toolkit-virtualization/mtv-rhv-populator-rhel8@sha256:25ca2c7e7a9e26fdef3e5d8b8a2f3117a93712eccc08dfbee40956bfc1a5f609"
        },
        {
            "name": "validation",
            "image": "registry.redhat.io/migration-toolkit-virtualization/mtv-validation-rhel9@sha256:14d75bbadf861562ac90b93eb735a1004ab81996baefa37ba974021df3677f0f"
        },
        {
            "name": "virt_v2v",
            "image": "registry.redhat.io/migration-toolkit-virtualization/mtv-virt-v2v-rhel9@sha256:fb368200eb1f818a279338af110b062beb3779a8c8bf1cfa11f2f3accfad7b24"
        }
    ]
}
{
    "schema": "olm.bundle",
    "name": "mtv-operator.v2.8.1",
    "package": "mtv-operator",
    "image": "registry.redhat.io/migration-toolkit-virtualization/mtv-operator-bundle@sha256:6d15ad90ff0603b4a72de2c9a5c31120be3fa3104f29876b4f69d690220ae1de",
    "properties": [
        {
            "type": "olm.gvk",
            "value": {
                "group": "forklift.konveyor.io",
                "kind": "ForkliftController",
                "version": "v1beta1"
            }
        },
        {
            "type": "olm.gvk",
            "value": {
                "group": "forklift.konveyor.io",
                "kind": "Hook",
                "version": "v1beta1"
            }
        },
        {
            "type": "olm.gvk",
            "value": {
                "group": "forklift.konveyor.io",
                "kind": "Host",
                "version": "v1beta1"
            }
        },
        {
            "type": "olm.gvk",
            "value": {
                "group": "forklift.konveyor.io",
                "kind": "Migration",
                "version": "v1beta1"
            }
        },
        {
            "type": "olm.gvk",
            "value": {
                "group": "forklift.konveyor.io",
                "kind": "NetworkMap",
                "version": "v1beta1"
            }
        },
        {
            "type": "olm.gvk",
            "value": {
                "group": "forklift.konveyor.io",
                "kind": "OpenstackVolumePopulator",
                "version": "v1beta1"
            }
        },
        {
            "type": "olm.gvk",
            "value": {
                "group": "forklift.konveyor.io",
                "kind": "OvirtVolumePopulator",
                "version": "v1beta1"
            }
        },
        {
            "type": "olm.gvk",
            "value": {
                "group": "forklift.konveyor.io",
                "kind": "Plan",
                "version": "v1beta1"
            }
        },
        {
            "type": "olm.gvk",
            "value": {
                "group": "forklift.konveyor.io",
                "kind": "Provider",
                "version": "v1beta1"
            }
        },
        {
            "type": "olm.gvk",
            "value": {
                "group": "forklift.konveyor.io",
                "kind": "StorageMap",
                "version": "v1beta1"
            }
        },
        {
            "type": "olm.package",
            "value": {
                "packageName": "mtv-operator",
                "version": "2.8.1"
            }
        },
        {
            "type": "olm.csv.metadata",
            "value": {
                "annotations": {
                    "alm-examples": "[\n  {\n    \"apiVersion\": \"forklift.konveyor.io/v1beta1\",\n    \"kind\": \"ForkliftController\",\n    \"metadata\": {\n      \"name\": \"forklift-controller\",\n      \"namespace\": \"openshift-mtv\"\n    },\n    \"spec\": {\n      \"feature_ui_plugin\": \"true\",\n      \"feature_validation\": \"true\",\n      \"feature_volume_populator\": \"true\"\n    }\n  },\n  {\n    \"apiVersion\": \"forklift.konveyor.io/v1beta1\",\n    \"kind\": \"Hook\",\n    \"metadata\": {\n      \"name\": \"example-hook\",\n      \"namespace\": \"openshift-mtv\"\n    },\n    \"spec\": {\n      \"image\": \"quay.io/konveyor/hook-runner\",\n      \"playbook\": \"<base64-encoded-playbook>\"\n    }\n  },\n  {\n    \"apiVersion\": \"forklift.konveyor.io/v1beta1\",\n    \"kind\": \"Host\",\n    \"metadata\": {\n      \"name\": \"example-host\",\n      \"namespace\": \"openshift-mtv\"\n    },\n    \"spec\": {\n      \"id\": \"\",\n      \"ipAddress\": \"\",\n      \"provider\": {\n        \"name\": \"\",\n        \"namespace\": \"\"\n      }\n    }\n  },\n  {\n    \"apiVersion\": \"forklift.konveyor.io/v1beta1\",\n    \"kind\": \"Migration\",\n    \"metadata\": {\n      \"name\": \"example-migration\",\n      \"namespace\": \"openshift-mtv\"\n    },\n    \"spec\": {\n      \"plan\": {\n        \"name\": \"example-plan\",\n        \"namespace\": \"openshift-mtv\"\n      }\n    }\n  },\n  {\n    \"apiVersion\": \"forklift.konveyor.io/v1beta1\",\n    \"kind\": \"NetworkMap\",\n    \"metadata\": {\n      \"name\": \"example-networkmap\",\n      \"namespace\": \"openshift-mtv\"\n    },\n    \"spec\": {\n      \"map\": [\n        {\n          \"destination\": {\n            \"name\": \"\",\n            \"namespace\": \"\",\n            \"type\": \"pod\"\n          },\n          \"source\": {\n            \"id\": \"\"\n          }\n        }\n      ],\n      \"provider\": {\n        \"name\": \"\",\n        \"namespace\": \"\"\n      }\n    }\n  },\n  {\n    \"apiVersion\": \"forklift.konveyor.io/v1beta1\",\n    \"kind\": \"OpenstackVolumePopulator\",\n    \"metadata\": {\n      \"name\": \"example-openstack\",\n      \"namespace\": \"openshift-mtv\"\n    },\n    \"spec\": {\n      \"identityUrl\": \"\",\n      \"imageId\": \"\",\n      \"secretName\": \"\"\n    }\n  },\n  {\n    \"apiVersion\": \"forklift.konveyor.io/v1beta1\",\n    \"kind\": \"OvirtVolumePopulator\",\n    \"metadata\": {\n      \"name\": \"example-ovirt-imageio\",\n      \"namespace\": \"openshift-mtv\"\n    },\n    \"spec\": {\n      \"diskId\": \"\",\n      \"engineSecretName\": \"\",\n      \"engineUrl\": \"\"\n    }\n  },\n  {\n    \"apiVersion\": \"forklift.konveyor.io/v1beta1\",\n    \"kind\": \"Plan\",\n    \"metadata\": {\n      \"name\": \"example-plan\",\n      \"namespace\": \"openshift-mtv\"\n    },\n    \"spec\": {\n      \"provider\": {\n        \"destination\": {\n          \"name\": \"\",\n          \"namespace\": \"\"\n        },\n        \"source\": {\n          \"name\": \"\",\n          \"namespace\": \"\"\n        }\n      }\n    }\n  },\n  {\n    \"apiVersion\": \"forklift.konveyor.io/v1beta1\",\n    \"kind\": \"Provider\",\n    \"metadata\": {\n      \"name\": \"example-provider\",\n      \"namespace\": \"openshift-mtv\"\n    },\n    \"spec\": {\n      \"secret\": {\n        \"name\": \"\",\n        \"namespace\": \"\"\n      },\n      \"type\": \"vmware\",\n      \"url\": \"\"\n    }\n  },\n  {\n    \"apiVersion\": \"forklift.konveyor.io/v1beta1\",\n    \"kind\": \"StorageMap\",\n    \"metadata\": {\n      \"name\": \"example-storagemap\",\n      \"namespace\": \"openshift-mtv\"\n    },\n    \"spec\": {\n      \"map\": [\n        {\n          \"destination\": {\n            \"storageClass\": \"\"\n          },\n          \"source\": {\n            \"id\": \"\"\n          }\n        }\n      ],\n      \"provider\": {\n        \"name\": \"\",\n        \"namespace\": \"\"\n      }\n    }\n  }\n]",
                    "capabilities": "Seamless Upgrades",
                    "categories": "OpenShift Optional",
                    "certified": "true",
                    "containerImage": "registry.redhat.io/migration-toolkit-virtualization/mtv-rhel9-operator@sha256:d089da945f46ff923e5ab95b70a7f923a7099e49ac29d8b2615f0359782a8f23",
                    "createdAt": "2025-04-10T11:52:50Z",
                    "description": "Facilitates migration of VM workloads to OpenShift Virtualization",
                    "features.operators.openshift.io/cnf": "false",
                    "features.operators.openshift.io/cni": "false",
                    "features.operators.openshift.io/csi": "false",
                    "features.operators.openshift.io/disconnected": "false",
                    "features.operators.openshift.io/fips-compliant": "true",
                    "features.operators.openshift.io/fipsmode": "true",
                    "features.operators.openshift.io/proxy-aware": "false",
                    "features.operators.openshift.io/tls-profiles": "false",
                    "features.operators.openshift.io/token-auth-aws": "false",
                    "features.operators.openshift.io/token-auth-azure": "false",
                    "features.operators.openshift.io/token-auth-gcp": "false",
                    "olm.skipRange": ">=0.0.0 <2.8.1",
                    "operatorframework.io/initialization-resource": "{\n  \"apiVersion\": \"forklift.konveyor.io/v1beta1\",\n  \"kind\": \"ForkliftController\",\n  \"metadata\": {\n    \"name\": \"forklift-controller\",\n    \"namespace\": \"openshift-mtv\"\n  },\n  \"spec\": {\n    \"feature_ui_plugin\": \"true\",\n    \"feature_validation\": \"true\",\n    \"feature_volume_populator\": \"true\"\n  }\n}",
                    "operatorframework.io/suggested-namespace": "openshift-mtv",
                    "operators.openshift.io/valid-subscription": "[\"OpenShift Kubernetes Engine\", \"OpenShift Container Platform\", \"OpenShift Platform Plus\"]",
                    "repository": "https://github.com/kubev2v/forklift",
                    "support": "Red Hat"
                },
                "apiServiceDefinitions": {},
                "crdDescriptions": {
                    "owned": [
                        {
                            "name": "forkliftcontrollers.forklift.konveyor.io",
                            "version": "v1beta1",
                            "kind": "ForkliftController",
                            "displayName": "ForkliftController",
                            "description": "VM migration controller"
                        },
                        {
                            "name": "hooks.forklift.konveyor.io",
                            "version": "v1beta1",
                            "kind": "Hook",
                            "displayName": "Hook",
                            "description": "Hook schema for the hooks API"
                        },
                        {
                            "name": "hosts.forklift.konveyor.io",
                            "version": "v1beta1",
                            "kind": "Host",
                            "displayName": "Host",
                            "description": "VM host"
                        },
                        {
                            "name": "migrations.forklift.konveyor.io",
                            "version": "v1beta1",
                            "kind": "Migration",
                            "displayName": "Migration",
                            "description": "VM migration"
                        },
                        {
                            "name": "networkmaps.forklift.konveyor.io",
                            "version": "v1beta1",
                            "kind": "NetworkMap",
                            "displayName": "NetworkMap",
                            "description": "VM network map"
                        },
                        {
                            "name": "openstackvolumepopulators.forklift.konveyor.io",
                            "version": "v1beta1",
                            "kind": "OpenstackVolumePopulator",
                            "displayName": "OpenstackVolumePopulator",
                            "description": "OpenStack Volume Populator"
                        },
                        {
                            "name": "ovirtvolumepopulators.forklift.konveyor.io",
                            "version": "v1beta1",
                            "kind": "OvirtVolumePopulator",
                            "displayName": "OvirtVolumePopulator",
                            "description": "oVirt Volume Populator"
                        },
                        {
                            "name": "plans.forklift.konveyor.io",
                            "version": "v1beta1",
                            "kind": "Plan",
                            "displayName": "Plan",
                            "description": "VM migration plan"
                        },
                        {
                            "name": "providers.forklift.konveyor.io",
                            "version": "v1beta1",
                            "kind": "Provider",
                            "displayName": "Provider",
                            "description": "VM provider"
                        },
                        {
                            "name": "storagemaps.forklift.konveyor.io",
                            "version": "v1beta1",
                            "kind": "StorageMap",
                            "displayName": "StorageMap",
                            "description": "VM storage map"
                        }
                    ]
                },
                "description": "The Migration Toolkit for Virtualization Operator manages the deployment and life cycle of Migration Toolkit for Virtualization on [OpenShift](https://www.openshift.com/) Container Platform.\n\n### Installation\n\nOpenShift Virtualization must be installed on an OpenShift migration target cluster before you can use MTV to transfer any VMs to that cluster\n\nOnce you have successfully installed the Operator, proceed to deploy components by creating the required ForkliftController CR.\n\nBy default, the Operator installs the following components on a target cluster:\n\n* Controller, to coordinate migration processes.\n* UI, the web console to manage migrations.\n* Validation, a service to validate migration workflows.\n\n### Compatibility\n\nMigration Toolkit for Virtualization 2.7 is supported on OpenShift 4.15, 4.16 and 4.17\n\nMigration Toolkit for Virtualization 2.8 is supported on OpenShift 4.16, 4.17 and 4.18\n\nMore information on compatibility in the [MTV Lifecycle document](https://access.redhat.com/support/policy/updates/migration-toolkit-for-virtualization).\n\n### Documentation\nDocumentation can be found on the [Red Hat Customer Portal](https://access.redhat.com/documentation/en-us/migration_toolkit_for_virtualization/).\n\n### Getting help\nIf you encounter any issues while using Migration Toolkit for Virtualization Operator, create a [support case](https://access.redhat.com/support/cases/) for bugs, enhancements, or other requests.\n\n### Contributing\nYou can contribute by:\n\n* Creating a case in the [Red Hat Customer Portal](https://access.redhat.com/support/cases/) with any issues you find using Migration Toolkit for Application and its Operator.\n* Fixing issues by opening Pull Requests in the [KubeV2V](https://github.com/kubev2v/) under Forklift Projects.\n* Improving Forklift upstream [documentation](https://github.com/kubev2v/forklift-documentation/).\n",
                "displayName": "Migration Toolkit for Virtualization Operator",
                "installModes": [
                    {
                        "type": "OwnNamespace",
                        "supported": true
                    },
                    {
                        "type": "SingleNamespace",
                        "supported": false
                    },
                    {
                        "type": "MultiNamespace",
                        "supported": false
                    },
                    {
                        "type": "AllNamespaces",
                        "supported": false
                    }
                ],
                "keywords": [
                    "migration",
                    "forklift",
                    "konveyor",
                    "mtv"
                ],
                "links": [
                    {
                        "name": "Migration Toolkit for Virtualization Documentation",
                        "url": "https://access.redhat.com/documentation/en-us/migration_toolkit_for_virtualization"
                    },
                    {
                        "name": "Forklift",
                        "url": "http://github.com/kubev2v/forklift"
                    }
                ],
                "maintainers": [
                    {
                        "name": "Red Hat",
                        "email": "openshift-operators@redhat.com"
                    }
                ],
                "maturity": "stable",
                "minKubeVersion": "1.27.0",
                "provider": {
                    "name": "Red Hat"
                }
            }
        }
    ],
    "relatedImages": [
        {
            "name": "api",
            "image": "registry.redhat.io/migration-toolkit-virtualization/mtv-api-rhel9@sha256:0642a9b584a47f7979e55f42ace40673c4fa98938b0bc6b7bde7c68de622da15"
        },
        {
            "name": "ui_plugin",
            "image": "registry.redhat.io/migration-toolkit-virtualization/mtv-console-plugin-rhel9@sha256:9229275c1cc25a324fee6c4ce6b2401abf368f290adecf8c42d6316f6d13008b"
        },
        {
            "name": "controller",
            "image": "registry.redhat.io/migration-toolkit-virtualization/mtv-controller-rhel9@sha256:28a2e469990945637aae5fe60ac2227b5a30c472e69508d9c0203445b1d4978b"
        },
        {
            "name": "must_gather",
            "image": "registry.redhat.io/migration-toolkit-virtualization/mtv-must-gather-rhel8@sha256:b5bfc7521e8b95124f7380078fbe37d01a29f825e056a2f7f384e4266be18b0a"
        },
        {
            "name": "openstack_populator",
            "image": "registry.redhat.io/migration-toolkit-virtualization/mtv-openstack-populator-rhel9@sha256:b253b62059a740b9bf8ad2d2caa5e8f8e8d343c4bc153bc773953412eab7bceb"
        },
        {
            "name": "",
            "image": "registry.redhat.io/migration-toolkit-virtualization/mtv-operator-bundle@sha256:6d15ad90ff0603b4a72de2c9a5c31120be3fa3104f29876b4f69d690220ae1de"
        },
        {
            "name": "ova_provider_server",
            "image": "registry.redhat.io/migration-toolkit-virtualization/mtv-ova-provider-server-rhel9@sha256:cdaceee46e842ab3dcc0eb9ebb977bbc7efa9be10a9bb822bc98a5cbbe6f31da"
        },
        {
            "name": "populator_controller",
            "image": "registry.redhat.io/migration-toolkit-virtualization/mtv-populator-controller-rhel9@sha256:964e57472f21293078ce69836b8ae41b63be9721036a43162294e771a7dca6ed"
        },
        {
            "name": "mtv-rhel9-operator-d089da945f46ff923e5ab95b70a7f923a7099e49ac29d8b2615f0359782a8f23-annotation",
            "image": "registry.redhat.io/migration-toolkit-virtualization/mtv-rhel9-operator@sha256:d089da945f46ff923e5ab95b70a7f923a7099e49ac29d8b2615f0359782a8f23"
        },
        {
            "name": "forklift-operator",
            "image": "registry.redhat.io/migration-toolkit-virtualization/mtv-rhel9-operator@sha256:d089da945f46ff923e5ab95b70a7f923a7099e49ac29d8b2615f0359782a8f23"
        },
        {
            "name": "rhv_populator",
            "image": "registry.redhat.io/migration-toolkit-virtualization/mtv-rhv-populator-rhel8@sha256:413fde3f77f989f384f19bdb9fea556ae49fad829906a6a77b5daa6777bba731"
        },
        {
            "name": "validation",
            "image": "registry.redhat.io/migration-toolkit-virtualization/mtv-validation-rhel9@sha256:5f2a1135ee22d28b4b5fea4b9335eed4978fbb2f9a880f6504d2d3cfd16f5089"
        },
        {
            "name": "virt_v2v",
            "image": "registry.redhat.io/migration-toolkit-virtualization/mtv-virt-v2v-rhel9@sha256:3778c2f7fe34e400667ef6f173bef55de15cef57d44ede480f3bfadee9b1d8b3"
        }
    ]
}
{
    "schema": "olm.bundle",
    "name": "mtv-operator.v2.8.2",
    "package": "mtv-operator",
    "image": "registry.redhat.io/migration-toolkit-virtualization/mtv-operator-bundle@sha256:15e8a7642ebb46054938bdd4a65ce680103e8aa1927eb37f417923d64373b410",
    "properties": [
        {
            "type": "olm.gvk",
            "value": {
                "group": "forklift.konveyor.io",
                "kind": "ForkliftController",
                "version": "v1beta1"
            }
        },
        {
            "type": "olm.gvk",
            "value": {
                "group": "forklift.konveyor.io",
                "kind": "Hook",
                "version": "v1beta1"
            }
        },
        {
            "type": "olm.gvk",
            "value": {
                "group": "forklift.konveyor.io",
                "kind": "Host",
                "version": "v1beta1"
            }
        },
        {
            "type": "olm.gvk",
            "value": {
                "group": "forklift.konveyor.io",
                "kind": "Migration",
                "version": "v1beta1"
            }
        },
        {
            "type": "olm.gvk",
            "value": {
                "group": "forklift.konveyor.io",
                "kind": "NetworkMap",
                "version": "v1beta1"
            }
        },
        {
            "type": "olm.gvk",
            "value": {
                "group": "forklift.konveyor.io",
                "kind": "OpenstackVolumePopulator",
                "version": "v1beta1"
            }
        },
        {
            "type": "olm.gvk",
            "value": {
                "group": "forklift.konveyor.io",
                "kind": "OvirtVolumePopulator",
                "version": "v1beta1"
            }
        },
        {
            "type": "olm.gvk",
            "value": {
                "group": "forklift.konveyor.io",
                "kind": "Plan",
                "version": "v1beta1"
            }
        },
        {
            "type": "olm.gvk",
            "value": {
                "group": "forklift.konveyor.io",
                "kind": "Provider",
                "version": "v1beta1"
            }
        },
        {
            "type": "olm.gvk",
            "value": {
                "group": "forklift.konveyor.io",
                "kind": "StorageMap",
                "version": "v1beta1"
            }
        },
        {
            "type": "olm.gvk",
            "value": {
                "group": "forklift.konveyor.io",
                "kind": "VSphereXcopyVolumePopulator",
                "version": "v1beta1"
            }
        },
        {
            "type": "olm.package",
            "value": {
                "packageName": "mtv-operator",
                "version": "2.8.2"
            }
        },
        {
            "type": "olm.csv.metadata",
            "value": {
                "annotations": {
                    "alm-examples": "[\n  {\n    \"apiVersion\": \"forklift.konveyor.io/v1beta1\",\n    \"kind\": \"ForkliftController\",\n    \"metadata\": {\n      \"name\": \"forklift-controller\",\n      \"namespace\": \"openshift-mtv\"\n    },\n    \"spec\": {\n      \"feature_ui_plugin\": \"true\",\n      \"feature_validation\": \"true\",\n      \"feature_volume_populator\": \"true\"\n    }\n  },\n  {\n    \"apiVersion\": \"forklift.konveyor.io/v1beta1\",\n    \"kind\": \"Hook\",\n    \"metadata\": {\n      \"name\": \"example-hook\",\n      \"namespace\": \"openshift-mtv\"\n    },\n    \"spec\": {\n      \"image\": \"quay.io/konveyor/hook-runner\",\n      \"playbook\": \"<base64-encoded-playbook>\"\n    }\n  },\n  {\n    \"apiVersion\": \"forklift.konveyor.io/v1beta1\",\n    \"kind\": \"Host\",\n    \"metadata\": {\n      \"name\": \"example-host\",\n      \"namespace\": \"openshift-mtv\"\n    },\n    \"spec\": {\n      \"id\": \"\",\n      \"ipAddress\": \"\",\n      \"provider\": {\n        \"name\": \"\",\n        \"namespace\": \"\"\n      }\n    }\n  },\n  {\n    \"apiVersion\": \"forklift.konveyor.io/v1beta1\",\n    \"kind\": \"Migration\",\n    \"metadata\": {\n      \"name\": \"example-migration\",\n      \"namespace\": \"openshift-mtv\"\n    },\n    \"spec\": {\n      \"plan\": {\n        \"name\": \"example-plan\",\n        \"namespace\": \"openshift-mtv\"\n      }\n    }\n  },\n  {\n    \"apiVersion\": \"forklift.konveyor.io/v1beta1\",\n    \"kind\": \"NetworkMap\",\n    \"metadata\": {\n      \"name\": \"example-networkmap\",\n      \"namespace\": \"openshift-mtv\"\n    },\n    \"spec\": {\n      \"map\": [\n        {\n          \"destination\": {\n            \"name\": \"\",\n            \"namespace\": \"\",\n            \"type\": \"pod\"\n          },\n          \"source\": {\n            \"id\": \"\"\n          }\n        }\n      ],\n      \"provider\": {\n        \"name\": \"\",\n        \"namespace\": \"\"\n      }\n    }\n  },\n  {\n    \"apiVersion\": \"forklift.konveyor.io/v1beta1\",\n    \"kind\": \"OpenstackVolumePopulator\",\n    \"metadata\": {\n      \"name\": \"example-openstack\",\n      \"namespace\": \"openshift-mtv\"\n    },\n    \"spec\": {\n      \"identityUrl\": \"\",\n      \"imageId\": \"\",\n      \"secretName\": \"\"\n    }\n  },\n  {\n    \"apiVersion\": \"forklift.konveyor.io/v1beta1\",\n    \"kind\": \"OvirtVolumePopulator\",\n    \"metadata\": {\n      \"name\": \"example-ovirt-imageio\",\n      \"namespace\": \"openshift-mtv\"\n    },\n    \"spec\": {\n      \"diskId\": \"\",\n      \"engineSecretName\": \"\",\n      \"engineUrl\": \"\"\n    }\n  },\n  {\n    \"apiVersion\": \"forklift.konveyor.io/v1beta1\",\n    \"kind\": \"Plan\",\n    \"metadata\": {\n      \"name\": \"example-plan\",\n      \"namespace\": \"openshift-mtv\"\n    },\n    \"spec\": {\n      \"provider\": {\n        \"destination\": {\n          \"name\": \"\",\n          \"namespace\": \"\"\n        },\n        \"source\": {\n          \"name\": \"\",\n          \"namespace\": \"\"\n        }\n      }\n    }\n  },\n  {\n    \"apiVersion\": \"forklift.konveyor.io/v1beta1\",\n    \"kind\": \"Provider\",\n    \"metadata\": {\n      \"name\": \"example-provider\",\n      \"namespace\": \"openshift-mtv\"\n    },\n    \"spec\": {\n      \"secret\": {\n        \"name\": \"\",\n        \"namespace\": \"\"\n      },\n      \"type\": \"vmware\",\n      \"url\": \"\"\n    }\n  },\n  {\n    \"apiVersion\": \"forklift.konveyor.io/v1beta1\",\n    \"kind\": \"StorageMap\",\n    \"metadata\": {\n      \"name\": \"example-storagemap\",\n      \"namespace\": \"openshift-mtv\"\n    },\n    \"spec\": {\n      \"map\": [\n        {\n          \"destination\": {\n            \"storageClass\": \"\"\n          },\n          \"source\": {\n            \"id\": \"\"\n          }\n        }\n      ],\n      \"provider\": {\n        \"name\": \"\",\n        \"namespace\": \"\"\n      }\n    }\n  }\n]",
                    "capabilities": "Seamless Upgrades",
                    "categories": "OpenShift Optional",
                    "certified": "true",
                    "containerImage": "registry.redhat.io/migration-toolkit-virtualization/mtv-rhel9-operator@sha256:5bbd9a9f7d61d6552bbbc735f560bfd0fb3ad45368390bb81c8781219d8f91fe",
                    "createdAt": "2025-04-22T19:10:36Z",
                    "description": "Facilitates migration of VM workloads to OpenShift Virtualization",
                    "features.operators.openshift.io/cnf": "false",
                    "features.operators.openshift.io/cni": "false",
                    "features.operators.openshift.io/csi": "false",
                    "features.operators.openshift.io/disconnected": "false",
                    "features.operators.openshift.io/fips-compliant": "true",
                    "features.operators.openshift.io/fipsmode": "true",
                    "features.operators.openshift.io/proxy-aware": "false",
                    "features.operators.openshift.io/tls-profiles": "false",
                    "features.operators.openshift.io/token-auth-aws": "false",
                    "features.operators.openshift.io/token-auth-azure": "false",
                    "features.operators.openshift.io/token-auth-gcp": "false",
                    "olm.skipRange": ">=0.0.0 <2.8.2",
                    "operatorframework.io/initialization-resource": "{\n  \"apiVersion\": \"forklift.konveyor.io/v1beta1\",\n  \"kind\": \"ForkliftController\",\n  \"metadata\": {\n    \"name\": \"forklift-controller\",\n    \"namespace\": \"openshift-mtv\"\n  },\n  \"spec\": {\n    \"feature_ui_plugin\": \"true\",\n    \"feature_validation\": \"true\",\n    \"feature_volume_populator\": \"true\"\n  }\n}",
                    "operatorframework.io/suggested-namespace": "openshift-mtv",
                    "operators.openshift.io/valid-subscription": "[\"OpenShift Kubernetes Engine\", \"OpenShift Container Platform\", \"OpenShift Platform Plus\"]",
                    "repository": "https://github.com/kubev2v/forklift",
                    "support": "Red Hat"
                },
                "apiServiceDefinitions": {},
                "crdDescriptions": {
                    "owned": [
                        {
                            "name": "forkliftcontrollers.forklift.konveyor.io",
                            "version": "v1beta1",
                            "kind": "ForkliftController",
                            "displayName": "ForkliftController",
                            "description": "VM migration controller"
                        },
                        {
                            "name": "hooks.forklift.konveyor.io",
                            "version": "v1beta1",
                            "kind": "Hook",
                            "displayName": "Hook",
                            "description": "Hook schema for the hooks API"
                        },
                        {
                            "name": "hosts.forklift.konveyor.io",
                            "version": "v1beta1",
                            "kind": "Host",
                            "displayName": "Host",
                            "description": "VM host"
                        },
                        {
                            "name": "migrations.forklift.konveyor.io",
                            "version": "v1beta1",
                            "kind": "Migration",
                            "displayName": "Migration",
                            "description": "VM migration"
                        },
                        {
                            "name": "networkmaps.forklift.konveyor.io",
                            "version": "v1beta1",
                            "kind": "NetworkMap",
                            "displayName": "NetworkMap",
                            "description": "VM network map"
                        },
                        {
                            "name": "openstackvolumepopulators.forklift.konveyor.io",
                            "version": "v1beta1",
                            "kind": "OpenstackVolumePopulator",
                            "displayName": "OpenstackVolumePopulator",
                            "description": "OpenStack Volume Populator"
                        },
                        {
                            "name": "ovirtvolumepopulators.forklift.konveyor.io",
                            "version": "v1beta1",
                            "kind": "OvirtVolumePopulator",
                            "displayName": "OvirtVolumePopulator",
                            "description": "oVirt Volume Populator"
                        },
                        {
                            "name": "plans.forklift.konveyor.io",
                            "version": "v1beta1",
                            "kind": "Plan",
                            "displayName": "Plan",
                            "description": "VM migration plan"
                        },
                        {
                            "name": "providers.forklift.konveyor.io",
                            "version": "v1beta1",
                            "kind": "Provider",
                            "displayName": "Provider",
                            "description": "VM provider"
                        },
                        {
                            "name": "storagemaps.forklift.konveyor.io",
                            "version": "v1beta1",
                            "kind": "StorageMap",
                            "displayName": "StorageMap",
                            "description": "VM storage map"
                        },
                        {
                            "name": "vspherexcopyvolumepopulators.forklift.konveyor.io",
                            "version": "v1beta1",
                            "kind": "VSphereXcopyVolumePopulator",
                            "displayName": "VSphereXcopyVolumePopulator",
                            "description": "VSphere Xcopy Volume Populator"
                        }
                    ]
                },
                "description": "The Migration Toolkit for Virtualization Operator manages the deployment and life cycle of Migration Toolkit for Virtualization on [OpenShift](https://www.openshift.com/) Container Platform.\n\n### Installation\n\nOpenShift Virtualization must be installed on an OpenShift migration target cluster before you can use MTV to transfer any VMs to that cluster\n\nOnce you have successfully installed the Operator, proceed to deploy components by creating the required ForkliftController CR.\n\nBy default, the Operator installs the following components on a target cluster:\n\n* Controller, to coordinate migration processes.\n* UI, the web console to manage migrations.\n* Validation, a service to validate migration workflows.\n\n### Compatibility\n\nMigration Toolkit for Virtualization 2.7 is supported on OpenShift 4.15, 4.16 and 4.17\n\nMigration Toolkit for Virtualization 2.8 is supported on OpenShift 4.16, 4.17 and 4.18\n\nMore information on compatibility in the [MTV Lifecycle document](https://access.redhat.com/support/policy/updates/migration-toolkit-for-virtualization).\n\n### Documentation\nDocumentation can be found on the [Red Hat Customer Portal](https://access.redhat.com/documentation/en-us/migration_toolkit_for_virtualization/).\n\n### Getting help\nIf you encounter any issues while using Migration Toolkit for Virtualization Operator, create a [support case](https://access.redhat.com/support/cases/) for bugs, enhancements, or other requests.\n\n### Contributing\nYou can contribute by:\n\n* Creating a case in the [Red Hat Customer Portal](https://access.redhat.com/support/cases/) with any issues you find using Migration Toolkit for Application and its Operator.\n* Fixing issues by opening Pull Requests in the [KubeV2V](https://github.com/kubev2v/) under Forklift Projects.\n* Improving Forklift upstream [documentation](https://github.com/kubev2v/forklift-documentation/).\n",
                "displayName": "Migration Toolkit for Virtualization Operator",
                "installModes": [
                    {
                        "type": "OwnNamespace",
                        "supported": true
                    },
                    {
                        "type": "SingleNamespace",
                        "supported": false
                    },
                    {
                        "type": "MultiNamespace",
                        "supported": false
                    },
                    {
                        "type": "AllNamespaces",
                        "supported": false
                    }
                ],
                "keywords": [
                    "migration",
                    "forklift",
                    "konveyor",
                    "mtv"
                ],
                "links": [
                    {
                        "name": "Migration Toolkit for Virtualization Documentation",
                        "url": "https://access.redhat.com/documentation/en-us/migration_toolkit_for_virtualization"
                    },
                    {
                        "name": "Forklift",
                        "url": "http://github.com/kubev2v/forklift"
                    }
                ],
                "maintainers": [
                    {
                        "name": "Red Hat",
                        "email": "openshift-operators@redhat.com"
                    }
                ],
                "maturity": "stable",
                "minKubeVersion": "1.27.0",
                "provider": {
                    "name": "Red Hat"
                }
            }
        }
    ],
    "relatedImages": [
        {
            "name": "api",
            "image": "registry.redhat.io/migration-toolkit-virtualization/mtv-api-rhel9@sha256:4c7fea62fb4fd4b42e5b9dc75e2e500a24fe0c610c5fd552a139815e03b37646"
        },
        {
            "name": "ui_plugin",
            "image": "registry.redhat.io/migration-toolkit-virtualization/mtv-console-plugin-rhel9@sha256:2cd381ac00ce027107ba7a938e0355524060aeb0e4b5aff518159d47ed1ebd94"
        },
        {
            "name": "controller",
            "image": "registry.redhat.io/migration-toolkit-virtualization/mtv-controller-rhel9@sha256:7ffa35679b48360ba12ede466c5c1980944e324d4bc0bb0ae558d6aac7f803f7"
        },
        {
            "name": "must_gather",
            "image": "registry.redhat.io/migration-toolkit-virtualization/mtv-must-gather-rhel8@sha256:9ef4f47882e5854e1ad597cb906b2dec98306fb5cb2496d31016098d4a292503"
        },
        {
            "name": "openstack_populator",
            "image": "registry.redhat.io/migration-toolkit-virtualization/mtv-openstack-populator-rhel9@sha256:95843f03b72de1354fa2ef8a99b9b26aea4cd1d426d81ec603bd7f9f9ac1bfa1"
        },
        {
            "name": "",
            "image": "registry.redhat.io/migration-toolkit-virtualization/mtv-operator-bundle@sha256:15e8a7642ebb46054938bdd4a65ce680103e8aa1927eb37f417923d64373b410"
        },
        {
            "name": "ova_provider_server",
            "image": "registry.redhat.io/migration-toolkit-virtualization/mtv-ova-provider-server-rhel9@sha256:fc2a11b7a8995adf68dc047782b391553f64c209a72d148180a5c6a49d799470"
        },
        {
            "name": "populator_controller",
            "image": "registry.redhat.io/migration-toolkit-virtualization/mtv-populator-controller-rhel9@sha256:ebb5a1c684f2f491f67f64279c7c46ce399208ee59cf5b33040ed10b8fca2625"
        },
        {
            "name": "mtv-rhel9-operator-5bbd9a9f7d61d6552bbbc735f560bfd0fb3ad45368390bb81c8781219d8f91fe-annotation",
            "image": "registry.redhat.io/migration-toolkit-virtualization/mtv-rhel9-operator@sha256:5bbd9a9f7d61d6552bbbc735f560bfd0fb3ad45368390bb81c8781219d8f91fe"
        },
        {
            "name": "forklift-operator",
            "image": "registry.redhat.io/migration-toolkit-virtualization/mtv-rhel9-operator@sha256:5bbd9a9f7d61d6552bbbc735f560bfd0fb3ad45368390bb81c8781219d8f91fe"
        },
        {
            "name": "rhv_populator",
            "image": "registry.redhat.io/migration-toolkit-virtualization/mtv-rhv-populator-rhel8@sha256:cf4997baaaea23de22fb6f676aa772897c1ca375edd5d6137c26534a0af66655"
        },
        {
            "name": "validation",
            "image": "registry.redhat.io/migration-toolkit-virtualization/mtv-validation-rhel9@sha256:03fe4e6d99b70cc92d2add95226a331dad5cc0b8cf5c33badf0bcb5d3459594b"
        },
        {
            "name": "virt_v2v",
            "image": "registry.redhat.io/migration-toolkit-virtualization/mtv-virt-v2v-rhel9@sha256:a0d51b456b2aaf2b228ba80c3a3b60253776a6246095de5a0bda6317dec6677f"
        },
        {
            "name": "vsphere_xcopy_volume_populator",
            "image": "registry.redhat.io/migration-toolkit-virtualization/mtv-vsphere-xcopy-volume-populator-rhel9@sha256:d0b0dcd844005c676ac9c13b93218ae602f72b12d74bc3fd77c364a5076b1fa5"
        }
    ]
}
{
    "schema": "olm.bundle",
    "name": "mtv-operator.v2.8.3",
    "package": "mtv-operator",
    "image": "registry.redhat.io/migration-toolkit-virtualization/mtv-operator-bundle@sha256:f08a15f01d6ebb614a42d5b6912bb040ebcc683b0af2a8ab29824149c2f78a15",
    "properties": [
        {
            "type": "olm.gvk",
            "value": {
                "group": "forklift.konveyor.io",
                "kind": "ForkliftController",
                "version": "v1beta1"
            }
        },
        {
            "type": "olm.gvk",
            "value": {
                "group": "forklift.konveyor.io",
                "kind": "Hook",
                "version": "v1beta1"
            }
        },
        {
            "type": "olm.gvk",
            "value": {
                "group": "forklift.konveyor.io",
                "kind": "Host",
                "version": "v1beta1"
            }
        },
        {
            "type": "olm.gvk",
            "value": {
                "group": "forklift.konveyor.io",
                "kind": "Migration",
                "version": "v1beta1"
            }
        },
        {
            "type": "olm.gvk",
            "value": {
                "group": "forklift.konveyor.io",
                "kind": "NetworkMap",
                "version": "v1beta1"
            }
        },
        {
            "type": "olm.gvk",
            "value": {
                "group": "forklift.konveyor.io",
                "kind": "OpenstackVolumePopulator",
                "version": "v1beta1"
            }
        },
        {
            "type": "olm.gvk",
            "value": {
                "group": "forklift.konveyor.io",
                "kind": "OvirtVolumePopulator",
                "version": "v1beta1"
            }
        },
        {
            "type": "olm.gvk",
            "value": {
                "group": "forklift.konveyor.io",
                "kind": "Plan",
                "version": "v1beta1"
            }
        },
        {
            "type": "olm.gvk",
            "value": {
                "group": "forklift.konveyor.io",
                "kind": "Provider",
                "version": "v1beta1"
            }
        },
        {
            "type": "olm.gvk",
            "value": {
                "group": "forklift.konveyor.io",
                "kind": "StorageMap",
                "version": "v1beta1"
            }
        },
        {
            "type": "olm.gvk",
            "value": {
                "group": "forklift.konveyor.io",
                "kind": "VSphereXcopyVolumePopulator",
                "version": "v1beta1"
            }
        },
        {
            "type": "olm.package",
            "value": {
                "packageName": "mtv-operator",
                "version": "2.8.3"
            }
        },
        {
            "type": "olm.csv.metadata",
            "value": {
                "annotations": {
                    "alm-examples": "[\n  {\n    \"apiVersion\": \"forklift.konveyor.io/v1beta1\",\n    \"kind\": \"ForkliftController\",\n    \"metadata\": {\n      \"name\": \"forklift-controller\",\n      \"namespace\": \"openshift-mtv\"\n    },\n    \"spec\": {\n      \"feature_ui_plugin\": \"true\",\n      \"feature_validation\": \"true\",\n      \"feature_volume_populator\": \"true\"\n    }\n  },\n  {\n    \"apiVersion\": \"forklift.konveyor.io/v1beta1\",\n    \"kind\": \"Hook\",\n    \"metadata\": {\n      \"name\": \"example-hook\",\n      \"namespace\": \"openshift-mtv\"\n    },\n    \"spec\": {\n      \"image\": \"quay.io/konveyor/hook-runner\",\n      \"playbook\": \"<base64-encoded-playbook>\"\n    }\n  },\n  {\n    \"apiVersion\": \"forklift.konveyor.io/v1beta1\",\n    \"kind\": \"Host\",\n    \"metadata\": {\n      \"name\": \"example-host\",\n      \"namespace\": \"openshift-mtv\"\n    },\n    \"spec\": {\n      \"id\": \"\",\n      \"ipAddress\": \"\",\n      \"provider\": {\n        \"name\": \"\",\n        \"namespace\": \"\"\n      }\n    }\n  },\n  {\n    \"apiVersion\": \"forklift.konveyor.io/v1beta1\",\n    \"kind\": \"Migration\",\n    \"metadata\": {\n      \"name\": \"example-migration\",\n      \"namespace\": \"openshift-mtv\"\n    },\n    \"spec\": {\n      \"plan\": {\n        \"name\": \"example-plan\",\n        \"namespace\": \"openshift-mtv\"\n      }\n    }\n  },\n  {\n    \"apiVersion\": \"forklift.konveyor.io/v1beta1\",\n    \"kind\": \"NetworkMap\",\n    \"metadata\": {\n      \"name\": \"example-networkmap\",\n      \"namespace\": \"openshift-mtv\"\n    },\n    \"spec\": {\n      \"map\": [\n        {\n          \"destination\": {\n            \"name\": \"\",\n            \"namespace\": \"\",\n            \"type\": \"pod\"\n          },\n          \"source\": {\n            \"id\": \"\"\n          }\n        }\n      ],\n      \"provider\": {\n        \"name\": \"\",\n        \"namespace\": \"\"\n      }\n    }\n  },\n  {\n    \"apiVersion\": \"forklift.konveyor.io/v1beta1\",\n    \"kind\": \"OpenstackVolumePopulator\",\n    \"metadata\": {\n      \"name\": \"example-openstack\",\n      \"namespace\": \"openshift-mtv\"\n    },\n    \"spec\": {\n      \"identityUrl\": \"\",\n      \"imageId\": \"\",\n      \"secretName\": \"\"\n    }\n  },\n  {\n    \"apiVersion\": \"forklift.konveyor.io/v1beta1\",\n    \"kind\": \"OvirtVolumePopulator\",\n    \"metadata\": {\n      \"name\": \"example-ovirt-imageio\",\n      \"namespace\": \"openshift-mtv\"\n    },\n    \"spec\": {\n      \"diskId\": \"\",\n      \"engineSecretName\": \"\",\n      \"engineUrl\": \"\"\n    }\n  },\n  {\n    \"apiVersion\": \"forklift.konveyor.io/v1beta1\",\n    \"kind\": \"Plan\",\n    \"metadata\": {\n      \"name\": \"example-plan\",\n      \"namespace\": \"openshift-mtv\"\n    },\n    \"spec\": {\n      \"provider\": {\n        \"destination\": {\n          \"name\": \"\",\n          \"namespace\": \"\"\n        },\n        \"source\": {\n          \"name\": \"\",\n          \"namespace\": \"\"\n        }\n      }\n    }\n  },\n  {\n    \"apiVersion\": \"forklift.konveyor.io/v1beta1\",\n    \"kind\": \"Provider\",\n    \"metadata\": {\n      \"name\": \"example-provider\",\n      \"namespace\": \"openshift-mtv\"\n    },\n    \"spec\": {\n      \"secret\": {\n        \"name\": \"\",\n        \"namespace\": \"\"\n      },\n      \"type\": \"vmware\",\n      \"url\": \"\"\n    }\n  },\n  {\n    \"apiVersion\": \"forklift.konveyor.io/v1beta1\",\n    \"kind\": \"StorageMap\",\n    \"metadata\": {\n      \"name\": \"example-storagemap\",\n      \"namespace\": \"openshift-mtv\"\n    },\n    \"spec\": {\n      \"map\": [\n        {\n          \"destination\": {\n            \"storageClass\": \"\"\n          },\n          \"source\": {\n            \"id\": \"\"\n          }\n        }\n      ],\n      \"provider\": {\n        \"name\": \"\",\n        \"namespace\": \"\"\n      }\n    }\n  }\n]",
                    "capabilities": "Seamless Upgrades",
                    "categories": "OpenShift Optional",
                    "certified": "true",
                    "containerImage": "registry.redhat.io/migration-toolkit-virtualization/mtv-rhel9-operator@sha256:f6ff0ece2e67f8da9020338cb7bc5bf8dd2d379285fe8f86fc5e671550625e8e",
                    "createdAt": "2025-05-07T18:59:12Z",
                    "description": "Facilitates migration of VM workloads to OpenShift Virtualization",
                    "features.operators.openshift.io/cnf": "false",
                    "features.operators.openshift.io/cni": "false",
                    "features.operators.openshift.io/csi": "false",
                    "features.operators.openshift.io/disconnected": "false",
                    "features.operators.openshift.io/fips-compliant": "true",
                    "features.operators.openshift.io/fipsmode": "true",
                    "features.operators.openshift.io/proxy-aware": "false",
                    "features.operators.openshift.io/tls-profiles": "false",
                    "features.operators.openshift.io/token-auth-aws": "false",
                    "features.operators.openshift.io/token-auth-azure": "false",
                    "features.operators.openshift.io/token-auth-gcp": "false",
                    "olm.skipRange": ">=0.0.0 <2.8.3",
                    "operatorframework.io/initialization-resource": "{\n  \"apiVersion\": \"forklift.konveyor.io/v1beta1\",\n  \"kind\": \"ForkliftController\",\n  \"metadata\": {\n    \"name\": \"forklift-controller\",\n    \"namespace\": \"openshift-mtv\"\n  },\n  \"spec\": {\n    \"feature_ui_plugin\": \"true\",\n    \"feature_validation\": \"true\",\n    \"feature_volume_populator\": \"true\"\n  }\n}",
                    "operatorframework.io/suggested-namespace": "openshift-mtv",
                    "operators.openshift.io/valid-subscription": "[\"OpenShift Kubernetes Engine\", \"OpenShift Container Platform\", \"OpenShift Platform Plus\"]",
                    "repository": "https://github.com/kubev2v/forklift",
                    "support": "Red Hat"
                },
                "apiServiceDefinitions": {},
                "crdDescriptions": {
                    "owned": [
                        {
                            "name": "forkliftcontrollers.forklift.konveyor.io",
                            "version": "v1beta1",
                            "kind": "ForkliftController",
                            "displayName": "ForkliftController",
                            "description": "VM migration controller"
                        },
                        {
                            "name": "hooks.forklift.konveyor.io",
                            "version": "v1beta1",
                            "kind": "Hook",
                            "displayName": "Hook",
                            "description": "Hook schema for the hooks API"
                        },
                        {
                            "name": "hosts.forklift.konveyor.io",
                            "version": "v1beta1",
                            "kind": "Host",
                            "displayName": "Host",
                            "description": "VM host"
                        },
                        {
                            "name": "migrations.forklift.konveyor.io",
                            "version": "v1beta1",
                            "kind": "Migration",
                            "displayName": "Migration",
                            "description": "VM migration"
                        },
                        {
                            "name": "networkmaps.forklift.konveyor.io",
                            "version": "v1beta1",
                            "kind": "NetworkMap",
                            "displayName": "NetworkMap",
                            "description": "VM network map"
                        },
                        {
                            "name": "openstackvolumepopulators.forklift.konveyor.io",
                            "version": "v1beta1",
                            "kind": "OpenstackVolumePopulator",
                            "displayName": "OpenstackVolumePopulator",
                            "description": "OpenStack Volume Populator"
                        },
                        {
                            "name": "ovirtvolumepopulators.forklift.konveyor.io",
                            "version": "v1beta1",
                            "kind": "OvirtVolumePopulator",
                            "displayName": "OvirtVolumePopulator",
                            "description": "oVirt Volume Populator"
                        },
                        {
                            "name": "plans.forklift.konveyor.io",
                            "version": "v1beta1",
                            "kind": "Plan",
                            "displayName": "Plan",
                            "description": "VM migration plan"
                        },
                        {
                            "name": "providers.forklift.konveyor.io",
                            "version": "v1beta1",
                            "kind": "Provider",
                            "displayName": "Provider",
                            "description": "VM provider"
                        },
                        {
                            "name": "storagemaps.forklift.konveyor.io",
                            "version": "v1beta1",
                            "kind": "StorageMap",
                            "displayName": "StorageMap",
                            "description": "VM storage map"
                        },
                        {
                            "name": "vspherexcopyvolumepopulators.forklift.konveyor.io",
                            "version": "v1beta1",
                            "kind": "VSphereXcopyVolumePopulator",
                            "displayName": "VSphereXcopyVolumePopulator",
                            "description": "VSphere Xcopy Volume Populator"
                        }
                    ]
                },
                "description": "The Migration Toolkit for Virtualization Operator manages the deployment and life cycle of Migration Toolkit for Virtualization on [OpenShift](https://www.openshift.com/) Container Platform.\n\n### Installation\n\nOpenShift Virtualization must be installed on an OpenShift migration target cluster before you can use MTV to transfer any VMs to that cluster\n\nOnce you have successfully installed the Operator, proceed to deploy components by creating the required ForkliftController CR.\n\nBy default, the Operator installs the following components on a target cluster:\n\n* Controller, to coordinate migration processes.\n* UI, the web console to manage migrations.\n* Validation, a service to validate migration workflows.\n\n### Compatibility\n\nMigration Toolkit for Virtualization 2.7 is supported on OpenShift 4.15, 4.16 and 4.17\n\nMigration Toolkit for Virtualization 2.8 is supported on OpenShift 4.16, 4.17 and 4.18\n\nMore information on compatibility in the [MTV Lifecycle document](https://access.redhat.com/support/policy/updates/migration-toolkit-for-virtualization).\n\n### Documentation\nDocumentation can be found on the [Red Hat Customer Portal](https://access.redhat.com/documentation/en-us/migration_toolkit_for_virtualization/).\n\n### Getting help\nIf you encounter any issues while using Migration Toolkit for Virtualization Operator, create a [support case](https://access.redhat.com/support/cases/) for bugs, enhancements, or other requests.\n\n### Contributing\nYou can contribute by:\n\n* Creating a case in the [Red Hat Customer Portal](https://access.redhat.com/support/cases/) with any issues you find using Migration Toolkit for Application and its Operator.\n* Fixing issues by opening Pull Requests in the [KubeV2V](https://github.com/kubev2v/) under Forklift Projects.\n* Improving Forklift upstream [documentation](https://github.com/kubev2v/forklift-documentation/).\n",
                "displayName": "Migration Toolkit for Virtualization Operator",
                "installModes": [
                    {
                        "type": "OwnNamespace",
                        "supported": true
                    },
                    {
                        "type": "SingleNamespace",
                        "supported": false
                    },
                    {
                        "type": "MultiNamespace",
                        "supported": false
                    },
                    {
                        "type": "AllNamespaces",
                        "supported": false
                    }
                ],
                "keywords": [
                    "migration",
                    "forklift",
                    "konveyor",
                    "mtv"
                ],
                "links": [
                    {
                        "name": "Migration Toolkit for Virtualization Documentation",
                        "url": "https://access.redhat.com/documentation/en-us/migration_toolkit_for_virtualization"
                    },
                    {
                        "name": "Forklift",
                        "url": "http://github.com/kubev2v/forklift"
                    }
                ],
                "maintainers": [
                    {
                        "name": "Red Hat",
                        "email": "openshift-operators@redhat.com"
                    }
                ],
                "maturity": "stable",
                "minKubeVersion": "1.27.0",
                "provider": {
                    "name": "Red Hat"
                }
            }
        }
    ],
    "relatedImages": [
        {
            "name": "api",
            "image": "registry.redhat.io/migration-toolkit-virtualization/mtv-api-rhel9@sha256:a37ddd20f3d6b043ed500a90c282e1362fddb3885a7fc37af9f3d7d4a3d4dde1"
        },
        {
            "name": "ui_plugin",
            "image": "registry.redhat.io/migration-toolkit-virtualization/mtv-console-plugin-rhel9@sha256:f9ce816f97317629fb51aed1a94492eed3236bdb6c5d9820bd4d23ec1e998154"
        },
        {
            "name": "controller",
            "image": "registry.redhat.io/migration-toolkit-virtualization/mtv-controller-rhel9@sha256:55c26b2235a3564379d939480f4d3316f307784255546e331fc1ad494f963f42"
        },
        {
            "name": "must_gather",
            "image": "registry.redhat.io/migration-toolkit-virtualization/mtv-must-gather-rhel8@sha256:e7c0d29c2150259e2624122bd5523025bef6cbd8c20e23fae791b7553dc60475"
        },
        {
            "name": "openstack_populator",
            "image": "registry.redhat.io/migration-toolkit-virtualization/mtv-openstack-populator-rhel9@sha256:a4c5ed122c322be4ee86331dd99cd951a9e0dbf104f688793fb0db492a0a8e39"
        },
        {
            "name": "",
            "image": "registry.redhat.io/migration-toolkit-virtualization/mtv-operator-bundle@sha256:f08a15f01d6ebb614a42d5b6912bb040ebcc683b0af2a8ab29824149c2f78a15"
        },
        {
            "name": "ova_provider_server",
            "image": "registry.redhat.io/migration-toolkit-virtualization/mtv-ova-provider-server-rhel9@sha256:19e4e8858e53a05fd17dd38f6f2f45641c4a6e2bb68f44cc194d4bab8f295423"
        },
        {
            "name": "populator_controller",
            "image": "registry.redhat.io/migration-toolkit-virtualization/mtv-populator-controller-rhel9@sha256:e81bdfca46c78356b5d2f0fbd6138368d6dfff4e20534f6cfc46baa827a8787d"
        },
        {
            "name": "mtv-rhel9-operator-f6ff0ece2e67f8da9020338cb7bc5bf8dd2d379285fe8f86fc5e671550625e8e-annotation",
            "image": "registry.redhat.io/migration-toolkit-virtualization/mtv-rhel9-operator@sha256:f6ff0ece2e67f8da9020338cb7bc5bf8dd2d379285fe8f86fc5e671550625e8e"
        },
        {
            "name": "forklift-operator",
            "image": "registry.redhat.io/migration-toolkit-virtualization/mtv-rhel9-operator@sha256:f6ff0ece2e67f8da9020338cb7bc5bf8dd2d379285fe8f86fc5e671550625e8e"
        },
        {
            "name": "rhv_populator",
            "image": "registry.redhat.io/migration-toolkit-virtualization/mtv-rhv-populator-rhel8@sha256:f3560e666916617ea59645323e877fa9f80487d259cd3c20b8fd55d14ef1da0e"
        },
        {
            "name": "validation",
            "image": "registry.redhat.io/migration-toolkit-virtualization/mtv-validation-rhel9@sha256:ddeaf2650012809bf4ef8dffa41fe67cefc0d71487e601ce25a24b9aa6606452"
        },
        {
            "name": "virt_v2v",
            "image": "registry.redhat.io/migration-toolkit-virtualization/mtv-virt-v2v-rhel9@sha256:674b3acc276f7e51bb7c804ccfc21dfb88954eb3aa4c9c4df1c13018e1348c11"
        },
        {
            "name": "vsphere_xcopy_volume_populator",
            "image": "registry.redhat.io/migration-toolkit-virtualization/mtv-vsphere-xcopy-volume-populator-rhel9@sha256:9773f9910fc199f3e2bb82138e7df65b3ef3bc269e77512b93d051d39fefbcea"
        }
    ]
}
{
    "schema": "olm.bundle",
    "name": "mtv-operator.v2.8.4",
    "package": "mtv-operator",
    "image": "registry.redhat.io/migration-toolkit-virtualization/mtv-operator-bundle@sha256:0806bbf5049e3d45649b39078177c575b332e58ce6808031b509ca02a5be9fd3",
    "properties": [
        {
            "type": "olm.gvk",
            "value": {
                "group": "forklift.konveyor.io",
                "kind": "ForkliftController",
                "version": "v1beta1"
            }
        },
        {
            "type": "olm.gvk",
            "value": {
                "group": "forklift.konveyor.io",
                "kind": "Hook",
                "version": "v1beta1"
            }
        },
        {
            "type": "olm.gvk",
            "value": {
                "group": "forklift.konveyor.io",
                "kind": "Host",
                "version": "v1beta1"
            }
        },
        {
            "type": "olm.gvk",
            "value": {
                "group": "forklift.konveyor.io",
                "kind": "Migration",
                "version": "v1beta1"
            }
        },
        {
            "type": "olm.gvk",
            "value": {
                "group": "forklift.konveyor.io",
                "kind": "NetworkMap",
                "version": "v1beta1"
            }
        },
        {
            "type": "olm.gvk",
            "value": {
                "group": "forklift.konveyor.io",
                "kind": "OpenstackVolumePopulator",
                "version": "v1beta1"
            }
        },
        {
            "type": "olm.gvk",
            "value": {
                "group": "forklift.konveyor.io",
                "kind": "OvirtVolumePopulator",
                "version": "v1beta1"
            }
        },
        {
            "type": "olm.gvk",
            "value": {
                "group": "forklift.konveyor.io",
                "kind": "Plan",
                "version": "v1beta1"
            }
        },
        {
            "type": "olm.gvk",
            "value": {
                "group": "forklift.konveyor.io",
                "kind": "Provider",
                "version": "v1beta1"
            }
        },
        {
            "type": "olm.gvk",
            "value": {
                "group": "forklift.konveyor.io",
                "kind": "StorageMap",
                "version": "v1beta1"
            }
        },
        {
            "type": "olm.gvk",
            "value": {
                "group": "forklift.konveyor.io",
                "kind": "VSphereXcopyVolumePopulator",
                "version": "v1beta1"
            }
        },
        {
            "type": "olm.package",
            "value": {
                "packageName": "mtv-operator",
                "version": "2.8.4"
            }
        },
        {
            "type": "olm.csv.metadata",
            "value": {
                "annotations": {
                    "alm-examples": "[\n  {\n    \"apiVersion\": \"forklift.konveyor.io/v1beta1\",\n    \"kind\": \"ForkliftController\",\n    \"metadata\": {\n      \"name\": \"forklift-controller\",\n      \"namespace\": \"openshift-mtv\"\n    },\n    \"spec\": {\n      \"feature_ui_plugin\": \"true\",\n      \"feature_validation\": \"true\",\n      \"feature_volume_populator\": \"true\"\n    }\n  },\n  {\n    \"apiVersion\": \"forklift.konveyor.io/v1beta1\",\n    \"kind\": \"Hook\",\n    \"metadata\": {\n      \"name\": \"example-hook\",\n      \"namespace\": \"openshift-mtv\"\n    },\n    \"spec\": {\n      \"image\": \"quay.io/konveyor/hook-runner\",\n      \"playbook\": \"<base64-encoded-playbook>\"\n    }\n  },\n  {\n    \"apiVersion\": \"forklift.konveyor.io/v1beta1\",\n    \"kind\": \"Host\",\n    \"metadata\": {\n      \"name\": \"example-host\",\n      \"namespace\": \"openshift-mtv\"\n    },\n    \"spec\": {\n      \"id\": \"\",\n      \"ipAddress\": \"\",\n      \"provider\": {\n        \"name\": \"\",\n        \"namespace\": \"\"\n      }\n    }\n  },\n  {\n    \"apiVersion\": \"forklift.konveyor.io/v1beta1\",\n    \"kind\": \"Migration\",\n    \"metadata\": {\n      \"name\": \"example-migration\",\n      \"namespace\": \"openshift-mtv\"\n    },\n    \"spec\": {\n      \"plan\": {\n        \"name\": \"example-plan\",\n        \"namespace\": \"openshift-mtv\"\n      }\n    }\n  },\n  {\n    \"apiVersion\": \"forklift.konveyor.io/v1beta1\",\n    \"kind\": \"NetworkMap\",\n    \"metadata\": {\n      \"name\": \"example-networkmap\",\n      \"namespace\": \"openshift-mtv\"\n    },\n    \"spec\": {\n      \"map\": [\n        {\n          \"destination\": {\n            \"name\": \"\",\n            \"namespace\": \"\",\n            \"type\": \"pod\"\n          },\n          \"source\": {\n            \"id\": \"\"\n          }\n        }\n      ],\n      \"provider\": {\n        \"name\": \"\",\n        \"namespace\": \"\"\n      }\n    }\n  },\n  {\n    \"apiVersion\": \"forklift.konveyor.io/v1beta1\",\n    \"kind\": \"OpenstackVolumePopulator\",\n    \"metadata\": {\n      \"name\": \"example-openstack\",\n      \"namespace\": \"openshift-mtv\"\n    },\n    \"spec\": {\n      \"identityUrl\": \"\",\n      \"imageId\": \"\",\n      \"secretName\": \"\"\n    }\n  },\n  {\n    \"apiVersion\": \"forklift.konveyor.io/v1beta1\",\n    \"kind\": \"OvirtVolumePopulator\",\n    \"metadata\": {\n      \"name\": \"example-ovirt-imageio\",\n      \"namespace\": \"openshift-mtv\"\n    },\n    \"spec\": {\n      \"diskId\": \"\",\n      \"engineSecretName\": \"\",\n      \"engineUrl\": \"\"\n    }\n  },\n  {\n    \"apiVersion\": \"forklift.konveyor.io/v1beta1\",\n    \"kind\": \"Plan\",\n    \"metadata\": {\n      \"name\": \"example-plan\",\n      \"namespace\": \"openshift-mtv\"\n    },\n    \"spec\": {\n      \"provider\": {\n        \"destination\": {\n          \"name\": \"\",\n          \"namespace\": \"\"\n        },\n        \"source\": {\n          \"name\": \"\",\n          \"namespace\": \"\"\n        }\n      }\n    }\n  },\n  {\n    \"apiVersion\": \"forklift.konveyor.io/v1beta1\",\n    \"kind\": \"Provider\",\n    \"metadata\": {\n      \"name\": \"example-provider\",\n      \"namespace\": \"openshift-mtv\"\n    },\n    \"spec\": {\n      \"secret\": {\n        \"name\": \"\",\n        \"namespace\": \"\"\n      },\n      \"type\": \"vmware\",\n      \"url\": \"\"\n    }\n  },\n  {\n    \"apiVersion\": \"forklift.konveyor.io/v1beta1\",\n    \"kind\": \"StorageMap\",\n    \"metadata\": {\n      \"name\": \"example-storagemap\",\n      \"namespace\": \"openshift-mtv\"\n    },\n    \"spec\": {\n      \"map\": [\n        {\n          \"destination\": {\n            \"storageClass\": \"\"\n          },\n          \"source\": {\n            \"id\": \"\"\n          }\n        }\n      ],\n      \"provider\": {\n        \"name\": \"\",\n        \"namespace\": \"\"\n      }\n    }\n  }\n]",
                    "capabilities": "Seamless Upgrades",
                    "categories": "OpenShift Optional",
                    "certified": "true",
                    "containerImage": "registry.redhat.io/migration-toolkit-virtualization/mtv-rhel9-operator@sha256:b33f03a9bc0b21183f8cc3338aa74653305e78d08f7aed932779649c29abfa5a",
                    "createdAt": "2025-05-13T02:24:14Z",
                    "description": "Facilitates migration of VM workloads to OpenShift Virtualization",
                    "features.operators.openshift.io/cnf": "false",
                    "features.operators.openshift.io/cni": "false",
                    "features.operators.openshift.io/csi": "false",
                    "features.operators.openshift.io/disconnected": "false",
                    "features.operators.openshift.io/fips-compliant": "true",
                    "features.operators.openshift.io/fipsmode": "true",
                    "features.operators.openshift.io/proxy-aware": "false",
                    "features.operators.openshift.io/tls-profiles": "false",
                    "features.operators.openshift.io/token-auth-aws": "false",
                    "features.operators.openshift.io/token-auth-azure": "false",
                    "features.operators.openshift.io/token-auth-gcp": "false",
                    "olm.skipRange": ">=0.0.0 <2.8.4",
                    "operatorframework.io/initialization-resource": "{\n  \"apiVersion\": \"forklift.konveyor.io/v1beta1\",\n  \"kind\": \"ForkliftController\",\n  \"metadata\": {\n    \"name\": \"forklift-controller\",\n    \"namespace\": \"openshift-mtv\"\n  },\n  \"spec\": {\n    \"feature_ui_plugin\": \"true\",\n    \"feature_validation\": \"true\",\n    \"feature_volume_populator\": \"true\"\n  }\n}",
                    "operatorframework.io/suggested-namespace": "openshift-mtv",
                    "operators.openshift.io/valid-subscription": "[\"OpenShift Kubernetes Engine\", \"OpenShift Container Platform\", \"OpenShift Platform Plus\"]",
                    "repository": "https://github.com/kubev2v/forklift",
                    "support": "Red Hat"
                },
                "apiServiceDefinitions": {},
                "crdDescriptions": {
                    "owned": [
                        {
                            "name": "forkliftcontrollers.forklift.konveyor.io",
                            "version": "v1beta1",
                            "kind": "ForkliftController",
                            "displayName": "ForkliftController",
                            "description": "VM migration controller"
                        },
                        {
                            "name": "hooks.forklift.konveyor.io",
                            "version": "v1beta1",
                            "kind": "Hook",
                            "displayName": "Hook",
                            "description": "Hook schema for the hooks API"
                        },
                        {
                            "name": "hosts.forklift.konveyor.io",
                            "version": "v1beta1",
                            "kind": "Host",
                            "displayName": "Host",
                            "description": "VM host"
                        },
                        {
                            "name": "migrations.forklift.konveyor.io",
                            "version": "v1beta1",
                            "kind": "Migration",
                            "displayName": "Migration",
                            "description": "VM migration"
                        },
                        {
                            "name": "networkmaps.forklift.konveyor.io",
                            "version": "v1beta1",
                            "kind": "NetworkMap",
                            "displayName": "NetworkMap",
                            "description": "VM network map"
                        },
                        {
                            "name": "openstackvolumepopulators.forklift.konveyor.io",
                            "version": "v1beta1",
                            "kind": "OpenstackVolumePopulator",
                            "displayName": "OpenstackVolumePopulator",
                            "description": "OpenStack Volume Populator"
                        },
                        {
                            "name": "ovirtvolumepopulators.forklift.konveyor.io",
                            "version": "v1beta1",
                            "kind": "OvirtVolumePopulator",
                            "displayName": "OvirtVolumePopulator",
                            "description": "oVirt Volume Populator"
                        },
                        {
                            "name": "plans.forklift.konveyor.io",
                            "version": "v1beta1",
                            "kind": "Plan",
                            "displayName": "Plan",
                            "description": "VM migration plan"
                        },
                        {
                            "name": "providers.forklift.konveyor.io",
                            "version": "v1beta1",
                            "kind": "Provider",
                            "displayName": "Provider",
                            "description": "VM provider"
                        },
                        {
                            "name": "storagemaps.forklift.konveyor.io",
                            "version": "v1beta1",
                            "kind": "StorageMap",
                            "displayName": "StorageMap",
                            "description": "VM storage map"
                        },
                        {
                            "name": "vspherexcopyvolumepopulators.forklift.konveyor.io",
                            "version": "v1beta1",
                            "kind": "VSphereXcopyVolumePopulator",
                            "displayName": "VSphereXcopyVolumePopulator",
                            "description": "VSphere Xcopy Volume Populator"
                        }
                    ]
                },
                "description": "The Migration Toolkit for Virtualization Operator manages the deployment and life cycle of Migration Toolkit for Virtualization on [OpenShift](https://www.openshift.com/) Container Platform.\n\n### Installation\n\nOpenShift Virtualization must be installed on an OpenShift migration target cluster before you can use MTV to transfer any VMs to that cluster\n\nOnce you have successfully installed the Operator, proceed to deploy components by creating the required ForkliftController CR.\n\nBy default, the Operator installs the following components on a target cluster:\n\n* Controller, to coordinate migration processes.\n* UI, the web console to manage migrations.\n* Validation, a service to validate migration workflows.\n\n### Compatibility\n\nMigration Toolkit for Virtualization 2.7 is supported on OpenShift 4.15, 4.16 and 4.17\n\nMigration Toolkit for Virtualization 2.8 is supported on OpenShift 4.16, 4.17 and 4.18\n\nMore information on compatibility in the [MTV Lifecycle document](https://access.redhat.com/support/policy/updates/migration-toolkit-for-virtualization).\n\n### Documentation\nDocumentation can be found on the [Red Hat Customer Portal](https://access.redhat.com/documentation/en-us/migration_toolkit_for_virtualization/).\n\n### Getting help\nIf you encounter any issues while using Migration Toolkit for Virtualization Operator, create a [support case](https://access.redhat.com/support/cases/) for bugs, enhancements, or other requests.\n\n### Contributing\nYou can contribute by:\n\n* Creating a case in the [Red Hat Customer Portal](https://access.redhat.com/support/cases/) with any issues you find using Migration Toolkit for Application and its Operator.\n* Fixing issues by opening Pull Requests in the [KubeV2V](https://github.com/kubev2v/) under Forklift Projects.\n* Improving Forklift upstream [documentation](https://github.com/kubev2v/forklift-documentation/).\n",
                "displayName": "Migration Toolkit for Virtualization Operator",
                "installModes": [
                    {
                        "type": "OwnNamespace",
                        "supported": true
                    },
                    {
                        "type": "SingleNamespace",
                        "supported": false
                    },
                    {
                        "type": "MultiNamespace",
                        "supported": false
                    },
                    {
                        "type": "AllNamespaces",
                        "supported": false
                    }
                ],
                "keywords": [
                    "migration",
                    "forklift",
                    "konveyor",
                    "mtv"
                ],
                "links": [
                    {
                        "name": "Migration Toolkit for Virtualization Documentation",
                        "url": "https://access.redhat.com/documentation/en-us/migration_toolkit_for_virtualization"
                    },
                    {
                        "name": "Forklift",
                        "url": "http://github.com/kubev2v/forklift"
                    }
                ],
                "maintainers": [
                    {
                        "name": "Red Hat",
                        "email": "openshift-operators@redhat.com"
                    }
                ],
                "maturity": "stable",
                "minKubeVersion": "1.27.0",
                "provider": {
                    "name": "Red Hat"
                }
            }
        }
    ],
    "relatedImages": [
        {
            "name": "api",
            "image": "registry.redhat.io/migration-toolkit-virtualization/mtv-api-rhel9@sha256:22d9e8385c5b52285850d3a5f009e9a02538a8eb954e2d669ee1c74f2a4dd20b"
        },
        {
            "name": "ui_plugin",
            "image": "registry.redhat.io/migration-toolkit-virtualization/mtv-console-plugin-rhel9@sha256:bca8985a9780e3049e730061a668624d6d4d8fa8d3240bdb401eefe2a349e32b"
        },
        {
            "name": "controller",
            "image": "registry.redhat.io/migration-toolkit-virtualization/mtv-controller-rhel9@sha256:fe3c2b0e72ad0cea361e543e7957bb5738aa689f11c20ac75c7e05d10b6f5c2a"
        },
        {
            "name": "must_gather",
            "image": "registry.redhat.io/migration-toolkit-virtualization/mtv-must-gather-rhel8@sha256:a23c5d2e9d60a330b8518fe43171ac0c2a824d1a713dfa544a9cc08bd6dd9571"
        },
        {
            "name": "openstack_populator",
            "image": "registry.redhat.io/migration-toolkit-virtualization/mtv-openstack-populator-rhel9@sha256:ecf828c4979971b486726689389137762427b15b4743567c4f3e2634e9c1216d"
        },
        {
            "name": "",
            "image": "registry.redhat.io/migration-toolkit-virtualization/mtv-operator-bundle@sha256:0806bbf5049e3d45649b39078177c575b332e58ce6808031b509ca02a5be9fd3"
        },
        {
            "name": "ova_provider_server",
            "image": "registry.redhat.io/migration-toolkit-virtualization/mtv-ova-provider-server-rhel9@sha256:f2f1b84ca7a328c71f4b14873a9221ac5d89b348b879b22e804925072ea8c6d5"
        },
        {
            "name": "populator_controller",
            "image": "registry.redhat.io/migration-toolkit-virtualization/mtv-populator-controller-rhel9@sha256:552ff7f42cd6328b74e0b72a03acf3fa8629ee01ea28a6e40c5e7226d890ebab"
        },
        {
            "name": "mtv-rhel9-operator-b33f03a9bc0b21183f8cc3338aa74653305e78d08f7aed932779649c29abfa5a-annotation",
            "image": "registry.redhat.io/migration-toolkit-virtualization/mtv-rhel9-operator@sha256:b33f03a9bc0b21183f8cc3338aa74653305e78d08f7aed932779649c29abfa5a"
        },
        {
            "name": "forklift-operator",
            "image": "registry.redhat.io/migration-toolkit-virtualization/mtv-rhel9-operator@sha256:b33f03a9bc0b21183f8cc3338aa74653305e78d08f7aed932779649c29abfa5a"
        },
        {
            "name": "rhv_populator",
            "image": "registry.redhat.io/migration-toolkit-virtualization/mtv-rhv-populator-rhel8@sha256:fac58cdde028a06bcb3bbf1507246e4de1afabf7586b7bd202cdd3493c6a958b"
        },
        {
            "name": "validation",
            "image": "registry.redhat.io/migration-toolkit-virtualization/mtv-validation-rhel9@sha256:45ed8aecabf18be3abf85b8c87681ef67ddb440b469fc1c8342c92768840aa24"
        },
        {
            "name": "virt_v2v",
            "image": "registry.redhat.io/migration-toolkit-virtualization/mtv-virt-v2v-rhel9@sha256:61feded378f1d773aa439dfce9e949c01ac0db889f5e548cec6de37d8d5378b4"
        },
        {
            "name": "vsphere_xcopy_volume_populator",
            "image": "registry.redhat.io/migration-toolkit-virtualization/mtv-vsphere-xcopy-volume-populator-rhel9@sha256:020308010f7a07761ded4facd8b489249f6affac4d0790ef5880714b2a8513ad"
        }
    ]
}
{
    "schema": "olm.bundle",
    "name": "mtv-operator.v2.8.5",
    "package": "mtv-operator",
    "image": "registry.redhat.io/migration-toolkit-virtualization/mtv-operator-bundle@sha256:8ab1d701eb3b598b39c4fe30026bbecb6c025236d5064cd25d7d7a05290c250b",
    "properties": [
        {
            "type": "olm.gvk",
            "value": {
                "group": "forklift.konveyor.io",
                "kind": "ForkliftController",
                "version": "v1beta1"
            }
        },
        {
            "type": "olm.gvk",
            "value": {
                "group": "forklift.konveyor.io",
                "kind": "Hook",
                "version": "v1beta1"
            }
        },
        {
            "type": "olm.gvk",
            "value": {
                "group": "forklift.konveyor.io",
                "kind": "Host",
                "version": "v1beta1"
            }
        },
        {
            "type": "olm.gvk",
            "value": {
                "group": "forklift.konveyor.io",
                "kind": "Migration",
                "version": "v1beta1"
            }
        },
        {
            "type": "olm.gvk",
            "value": {
                "group": "forklift.konveyor.io",
                "kind": "NetworkMap",
                "version": "v1beta1"
            }
        },
        {
            "type": "olm.gvk",
            "value": {
                "group": "forklift.konveyor.io",
                "kind": "OpenstackVolumePopulator",
                "version": "v1beta1"
            }
        },
        {
            "type": "olm.gvk",
            "value": {
                "group": "forklift.konveyor.io",
                "kind": "OvirtVolumePopulator",
                "version": "v1beta1"
            }
        },
        {
            "type": "olm.gvk",
            "value": {
                "group": "forklift.konveyor.io",
                "kind": "Plan",
                "version": "v1beta1"
            }
        },
        {
            "type": "olm.gvk",
            "value": {
                "group": "forklift.konveyor.io",
                "kind": "Provider",
                "version": "v1beta1"
            }
        },
        {
            "type": "olm.gvk",
            "value": {
                "group": "forklift.konveyor.io",
                "kind": "StorageMap",
                "version": "v1beta1"
            }
        },
        {
            "type": "olm.gvk",
            "value": {
                "group": "forklift.konveyor.io",
                "kind": "VSphereXcopyVolumePopulator",
                "version": "v1beta1"
            }
        },
        {
            "type": "olm.package",
            "value": {
                "packageName": "mtv-operator",
                "version": "2.8.5"
            }
        },
        {
            "type": "olm.csv.metadata",
            "value": {
                "annotations": {
                    "alm-examples": "[\n  {\n    \"apiVersion\": \"forklift.konveyor.io/v1beta1\",\n    \"kind\": \"ForkliftController\",\n    \"metadata\": {\n      \"name\": \"forklift-controller\",\n      \"namespace\": \"openshift-mtv\"\n    },\n    \"spec\": {\n      \"feature_ui_plugin\": \"true\",\n      \"feature_validation\": \"true\",\n      \"feature_volume_populator\": \"true\"\n    }\n  },\n  {\n    \"apiVersion\": \"forklift.konveyor.io/v1beta1\",\n    \"kind\": \"Hook\",\n    \"metadata\": {\n      \"name\": \"example-hook\",\n      \"namespace\": \"openshift-mtv\"\n    },\n    \"spec\": {\n      \"image\": \"quay.io/konveyor/hook-runner\",\n      \"playbook\": \"<base64-encoded-playbook>\"\n    }\n  },\n  {\n    \"apiVersion\": \"forklift.konveyor.io/v1beta1\",\n    \"kind\": \"Host\",\n    \"metadata\": {\n      \"name\": \"example-host\",\n      \"namespace\": \"openshift-mtv\"\n    },\n    \"spec\": {\n      \"id\": \"\",\n      \"ipAddress\": \"\",\n      \"provider\": {\n        \"name\": \"\",\n        \"namespace\": \"\"\n      }\n    }\n  },\n  {\n    \"apiVersion\": \"forklift.konveyor.io/v1beta1\",\n    \"kind\": \"Migration\",\n    \"metadata\": {\n      \"name\": \"example-migration\",\n      \"namespace\": \"openshift-mtv\"\n    },\n    \"spec\": {\n      \"plan\": {\n        \"name\": \"example-plan\",\n        \"namespace\": \"openshift-mtv\"\n      }\n    }\n  },\n  {\n    \"apiVersion\": \"forklift.konveyor.io/v1beta1\",\n    \"kind\": \"NetworkMap\",\n    \"metadata\": {\n      \"name\": \"example-networkmap\",\n      \"namespace\": \"openshift-mtv\"\n    },\n    \"spec\": {\n      \"map\": [\n        {\n          \"destination\": {\n            \"name\": \"\",\n            \"namespace\": \"\",\n            \"type\": \"pod\"\n          },\n          \"source\": {\n            \"id\": \"\"\n          }\n        }\n      ],\n      \"provider\": {\n        \"name\": \"\",\n        \"namespace\": \"\"\n      }\n    }\n  },\n  {\n    \"apiVersion\": \"forklift.konveyor.io/v1beta1\",\n    \"kind\": \"OpenstackVolumePopulator\",\n    \"metadata\": {\n      \"name\": \"example-openstack\",\n      \"namespace\": \"openshift-mtv\"\n    },\n    \"spec\": {\n      \"identityUrl\": \"\",\n      \"imageId\": \"\",\n      \"secretName\": \"\"\n    }\n  },\n  {\n    \"apiVersion\": \"forklift.konveyor.io/v1beta1\",\n    \"kind\": \"OvirtVolumePopulator\",\n    \"metadata\": {\n      \"name\": \"example-ovirt-imageio\",\n      \"namespace\": \"openshift-mtv\"\n    },\n    \"spec\": {\n      \"diskId\": \"\",\n      \"engineSecretName\": \"\",\n      \"engineUrl\": \"\"\n    }\n  },\n  {\n    \"apiVersion\": \"forklift.konveyor.io/v1beta1\",\n    \"kind\": \"Plan\",\n    \"metadata\": {\n      \"name\": \"example-plan\",\n      \"namespace\": \"openshift-mtv\"\n    },\n    \"spec\": {\n      \"provider\": {\n        \"destination\": {\n          \"name\": \"\",\n          \"namespace\": \"\"\n        },\n        \"source\": {\n          \"name\": \"\",\n          \"namespace\": \"\"\n        }\n      }\n    }\n  },\n  {\n    \"apiVersion\": \"forklift.konveyor.io/v1beta1\",\n    \"kind\": \"Provider\",\n    \"metadata\": {\n      \"name\": \"example-provider\",\n      \"namespace\": \"openshift-mtv\"\n    },\n    \"spec\": {\n      \"secret\": {\n        \"name\": \"\",\n        \"namespace\": \"\"\n      },\n      \"type\": \"vmware\",\n      \"url\": \"\"\n    }\n  },\n  {\n    \"apiVersion\": \"forklift.konveyor.io/v1beta1\",\n    \"kind\": \"StorageMap\",\n    \"metadata\": {\n      \"name\": \"example-storagemap\",\n      \"namespace\": \"openshift-mtv\"\n    },\n    \"spec\": {\n      \"map\": [\n        {\n          \"destination\": {\n            \"storageClass\": \"\"\n          },\n          \"source\": {\n            \"id\": \"\"\n          }\n        }\n      ],\n      \"provider\": {\n        \"name\": \"\",\n        \"namespace\": \"\"\n      }\n    }\n  }\n]",
                    "capabilities": "Seamless Upgrades",
                    "categories": "OpenShift Optional",
                    "certified": "true",
                    "containerImage": "registry.redhat.io/migration-toolkit-virtualization/mtv-rhel9-operator@sha256:d267c04e414d986daba9750bad590d6387bcb798df64bc583da97d88b182dc9f",
                    "createdAt": "2025-05-29T18:29:44Z",
                    "description": "Facilitates migration of VM workloads to OpenShift Virtualization",
                    "features.operators.openshift.io/cnf": "false",
                    "features.operators.openshift.io/cni": "false",
                    "features.operators.openshift.io/csi": "false",
                    "features.operators.openshift.io/disconnected": "false",
                    "features.operators.openshift.io/fips-compliant": "true",
                    "features.operators.openshift.io/fipsmode": "true",
                    "features.operators.openshift.io/proxy-aware": "false",
                    "features.operators.openshift.io/tls-profiles": "false",
                    "features.operators.openshift.io/token-auth-aws": "false",
                    "features.operators.openshift.io/token-auth-azure": "false",
                    "features.operators.openshift.io/token-auth-gcp": "false",
                    "olm.skipRange": ">=0.0.0 <2.8.5",
                    "operatorframework.io/initialization-resource": "{\n  \"apiVersion\": \"forklift.konveyor.io/v1beta1\",\n  \"kind\": \"ForkliftController\",\n  \"metadata\": {\n    \"name\": \"forklift-controller\",\n    \"namespace\": \"openshift-mtv\"\n  },\n  \"spec\": {\n    \"feature_ui_plugin\": \"true\",\n    \"feature_validation\": \"true\",\n    \"feature_volume_populator\": \"true\"\n  }\n}",
                    "operatorframework.io/suggested-namespace": "openshift-mtv",
                    "operators.openshift.io/valid-subscription": "[\"OpenShift Kubernetes Engine\", \"OpenShift Container Platform\", \"OpenShift Platform Plus\"]",
                    "repository": "https://github.com/kubev2v/forklift",
                    "support": "Red Hat"
                },
                "apiServiceDefinitions": {},
                "crdDescriptions": {
                    "owned": [
                        {
                            "name": "forkliftcontrollers.forklift.konveyor.io",
                            "version": "v1beta1",
                            "kind": "ForkliftController",
                            "displayName": "ForkliftController",
                            "description": "VM migration controller"
                        },
                        {
                            "name": "hooks.forklift.konveyor.io",
                            "version": "v1beta1",
                            "kind": "Hook",
                            "displayName": "Hook",
                            "description": "Hook schema for the hooks API"
                        },
                        {
                            "name": "hosts.forklift.konveyor.io",
                            "version": "v1beta1",
                            "kind": "Host",
                            "displayName": "Host",
                            "description": "VM host"
                        },
                        {
                            "name": "migrations.forklift.konveyor.io",
                            "version": "v1beta1",
                            "kind": "Migration",
                            "displayName": "Migration",
                            "description": "VM migration"
                        },
                        {
                            "name": "networkmaps.forklift.konveyor.io",
                            "version": "v1beta1",
                            "kind": "NetworkMap",
                            "displayName": "NetworkMap",
                            "description": "VM network map"
                        },
                        {
                            "name": "openstackvolumepopulators.forklift.konveyor.io",
                            "version": "v1beta1",
                            "kind": "OpenstackVolumePopulator",
                            "displayName": "OpenstackVolumePopulator",
                            "description": "OpenStack Volume Populator"
                        },
                        {
                            "name": "ovirtvolumepopulators.forklift.konveyor.io",
                            "version": "v1beta1",
                            "kind": "OvirtVolumePopulator",
                            "displayName": "OvirtVolumePopulator",
                            "description": "oVirt Volume Populator"
                        },
                        {
                            "name": "plans.forklift.konveyor.io",
                            "version": "v1beta1",
                            "kind": "Plan",
                            "displayName": "Plan",
                            "description": "VM migration plan"
                        },
                        {
                            "name": "providers.forklift.konveyor.io",
                            "version": "v1beta1",
                            "kind": "Provider",
                            "displayName": "Provider",
                            "description": "VM provider"
                        },
                        {
                            "name": "storagemaps.forklift.konveyor.io",
                            "version": "v1beta1",
                            "kind": "StorageMap",
                            "displayName": "StorageMap",
                            "description": "VM storage map"
                        },
                        {
                            "name": "vspherexcopyvolumepopulators.forklift.konveyor.io",
                            "version": "v1beta1",
                            "kind": "VSphereXcopyVolumePopulator",
                            "displayName": "VSphereXcopyVolumePopulator",
                            "description": "VSphere Xcopy Volume Populator"
                        }
                    ]
                },
                "description": "The Migration Toolkit for Virtualization Operator manages the deployment and life cycle of Migration Toolkit for Virtualization on [OpenShift](https://www.openshift.com/) Container Platform.\n\n### Installation\n\nOpenShift Virtualization must be installed on an OpenShift migration target cluster before you can use MTV to transfer any VMs to that cluster\n\nOnce you have successfully installed the Operator, proceed to deploy components by creating the required ForkliftController CR.\n\nBy default, the Operator installs the following components on a target cluster:\n\n* Controller, to coordinate migration processes.\n* UI, the web console to manage migrations.\n* Validation, a service to validate migration workflows.\n\n### Compatibility\n\nMigration Toolkit for Virtualization 2.7 is supported on OpenShift 4.15, 4.16 and 4.17\n\nMigration Toolkit for Virtualization 2.8 is supported on OpenShift 4.16, 4.17 and 4.18\n\nMore information on compatibility in the [MTV Lifecycle document](https://access.redhat.com/support/policy/updates/migration-toolkit-for-virtualization).\n\n### Documentation\nDocumentation can be found on the [Red Hat Customer Portal](https://access.redhat.com/documentation/en-us/migration_toolkit_for_virtualization/).\n\n### Getting help\nIf you encounter any issues while using Migration Toolkit for Virtualization Operator, create a [support case](https://access.redhat.com/support/cases/) for bugs, enhancements, or other requests.\n\n### Contributing\nYou can contribute by:\n\n* Creating a case in the [Red Hat Customer Portal](https://access.redhat.com/support/cases/) with any issues you find using Migration Toolkit for Application and its Operator.\n* Fixing issues by opening Pull Requests in the [KubeV2V](https://github.com/kubev2v/) under Forklift Projects.\n* Improving Forklift upstream [documentation](https://github.com/kubev2v/forklift-documentation/).\n",
                "displayName": "Migration Toolkit for Virtualization Operator",
                "installModes": [
                    {
                        "type": "OwnNamespace",
                        "supported": true
                    },
                    {
                        "type": "SingleNamespace",
                        "supported": false
                    },
                    {
                        "type": "MultiNamespace",
                        "supported": false
                    },
                    {
                        "type": "AllNamespaces",
                        "supported": false
                    }
                ],
                "keywords": [
                    "migration",
                    "forklift",
                    "konveyor",
                    "mtv"
                ],
                "links": [
                    {
                        "name": "Migration Toolkit for Virtualization Documentation",
                        "url": "https://access.redhat.com/documentation/en-us/migration_toolkit_for_virtualization"
                    },
                    {
                        "name": "Forklift",
                        "url": "http://github.com/kubev2v/forklift"
                    }
                ],
                "maintainers": [
                    {
                        "name": "Red Hat",
                        "email": "openshift-operators@redhat.com"
                    }
                ],
                "maturity": "stable",
                "minKubeVersion": "1.27.0",
                "provider": {
                    "name": "Red Hat"
                }
            }
        }
    ],
    "relatedImages": [
        {
            "name": "api",
            "image": "registry.redhat.io/migration-toolkit-virtualization/mtv-api-rhel9@sha256:8933f1a8dad97352e225e1a1f7f0edbd2820fd60ff1d0c80a49065257b6ca9f1"
        },
        {
            "name": "ui_plugin",
            "image": "registry.redhat.io/migration-toolkit-virtualization/mtv-console-plugin-rhel9@sha256:1344719931cedfd7c64acc9419af6fc0cc5850c23b2aa3e597d9f92600b6259b"
        },
        {
            "name": "controller",
            "image": "registry.redhat.io/migration-toolkit-virtualization/mtv-controller-rhel9@sha256:80fdc43060387a455d177019de81ab274dbdf754b9ab68a61696068d9c4bfaac"
        },
        {
            "name": "must_gather",
            "image": "registry.redhat.io/migration-toolkit-virtualization/mtv-must-gather-rhel8@sha256:6a3c257eae44adde04d7b2a7e3b0f2bb966f0e6aa53a23302258618bb27d064b"
        },
        {
            "name": "openstack_populator",
            "image": "registry.redhat.io/migration-toolkit-virtualization/mtv-openstack-populator-rhel9@sha256:4861381a24d81f3f25153af9c066839be83cf74adf5ec900464719197611af27"
        },
        {
            "name": "",
            "image": "registry.redhat.io/migration-toolkit-virtualization/mtv-operator-bundle@sha256:8ab1d701eb3b598b39c4fe30026bbecb6c025236d5064cd25d7d7a05290c250b"
        },
        {
            "name": "ova_provider_server",
            "image": "registry.redhat.io/migration-toolkit-virtualization/mtv-ova-provider-server-rhel9@sha256:49b2a58eeb994c5398f31e89abeb2959b079207de29fae876eb8ab90a2f79b95"
        },
        {
            "name": "populator_controller",
            "image": "registry.redhat.io/migration-toolkit-virtualization/mtv-populator-controller-rhel9@sha256:84998b76aab53a0ca9a83a6b8baf3cb408763fba07008e3c892e2669740b481f"
        },
        {
            "name": "mtv-rhel9-operator-d267c04e414d986daba9750bad590d6387bcb798df64bc583da97d88b182dc9f-annotation",
            "image": "registry.redhat.io/migration-toolkit-virtualization/mtv-rhel9-operator@sha256:d267c04e414d986daba9750bad590d6387bcb798df64bc583da97d88b182dc9f"
        },
        {
            "name": "forklift-operator",
            "image": "registry.redhat.io/migration-toolkit-virtualization/mtv-rhel9-operator@sha256:d267c04e414d986daba9750bad590d6387bcb798df64bc583da97d88b182dc9f"
        },
        {
            "name": "rhv_populator",
            "image": "registry.redhat.io/migration-toolkit-virtualization/mtv-rhv-populator-rhel8@sha256:930d472f486c74d36ffc3e9ed510044e15745a6350503b386f5221c82df2a7f6"
        },
        {
            "name": "validation",
            "image": "registry.redhat.io/migration-toolkit-virtualization/mtv-validation-rhel9@sha256:d2f7d3e51e225c045376eb435169b2a7b11e0b7de98d11e78d2a21d4540565d5"
        },
        {
            "name": "virt_v2v",
            "image": "registry.redhat.io/migration-toolkit-virtualization/mtv-virt-v2v-rhel9@sha256:931b5d94251a065c819b3e1b39a9d35e0919174b98b0ffde86dae71a15f2f1d5"
        },
        {
            "name": "vsphere_xcopy_volume_populator",
            "image": "registry.redhat.io/migration-toolkit-virtualization/mtv-vsphere-xcopy-volume-populator-rhel9@sha256:d6ca7787981b6229eedce40893280381abfaa124dd84be3bc1fb6f043a22d2d1"
        }
    ]
}
{
    "schema": "olm.bundle",
<<<<<<< HEAD
    "name": "mtv-operator.v2.9.0",
    "package": "mtv-operator",
    "image": "registry.stage.redhat.io/migration-toolkit-virtualization/mtv-operator-bundle@sha256:a196eebace0fe49f7c6bd92f8f538c38a8e6e161d2bc125f5cfc8ebf29ff2a5f",
=======
    "name": "mtv-operator.v2.8.6",
    "package": "mtv-operator",
    "image": "registry.redhat.io/migration-toolkit-virtualization/mtv-operator-bundle@sha256:cd9f6036a7a434eec5fa31ce4761e1d3dd728ddacdeb09bc54130dbaca5386c1",
    "properties": [
        {
            "type": "olm.gvk",
            "value": {
                "group": "forklift.konveyor.io",
                "kind": "ForkliftController",
                "version": "v1beta1"
            }
        },
        {
            "type": "olm.gvk",
            "value": {
                "group": "forklift.konveyor.io",
                "kind": "Hook",
                "version": "v1beta1"
            }
        },
        {
            "type": "olm.gvk",
            "value": {
                "group": "forklift.konveyor.io",
                "kind": "Host",
                "version": "v1beta1"
            }
        },
        {
            "type": "olm.gvk",
            "value": {
                "group": "forklift.konveyor.io",
                "kind": "Migration",
                "version": "v1beta1"
            }
        },
        {
            "type": "olm.gvk",
            "value": {
                "group": "forklift.konveyor.io",
                "kind": "NetworkMap",
                "version": "v1beta1"
            }
        },
        {
            "type": "olm.gvk",
            "value": {
                "group": "forklift.konveyor.io",
                "kind": "OpenstackVolumePopulator",
                "version": "v1beta1"
            }
        },
        {
            "type": "olm.gvk",
            "value": {
                "group": "forklift.konveyor.io",
                "kind": "OvirtVolumePopulator",
                "version": "v1beta1"
            }
        },
        {
            "type": "olm.gvk",
            "value": {
                "group": "forklift.konveyor.io",
                "kind": "Plan",
                "version": "v1beta1"
            }
        },
        {
            "type": "olm.gvk",
            "value": {
                "group": "forklift.konveyor.io",
                "kind": "Provider",
                "version": "v1beta1"
            }
        },
        {
            "type": "olm.gvk",
            "value": {
                "group": "forklift.konveyor.io",
                "kind": "StorageMap",
                "version": "v1beta1"
            }
        },
        {
            "type": "olm.gvk",
            "value": {
                "group": "forklift.konveyor.io",
                "kind": "VSphereXcopyVolumePopulator",
                "version": "v1beta1"
            }
        },
        {
            "type": "olm.package",
            "value": {
                "packageName": "mtv-operator",
                "version": "2.8.6"
            }
        },
        {
            "type": "olm.csv.metadata",
            "value": {
                "annotations": {
                    "alm-examples": "[\n  {\n    \"apiVersion\": \"forklift.konveyor.io/v1beta1\",\n    \"kind\": \"ForkliftController\",\n    \"metadata\": {\n      \"name\": \"forklift-controller\",\n      \"namespace\": \"openshift-mtv\"\n    },\n    \"spec\": {\n      \"feature_ui_plugin\": \"true\",\n      \"feature_validation\": \"true\",\n      \"feature_volume_populator\": \"true\"\n    }\n  },\n  {\n    \"apiVersion\": \"forklift.konveyor.io/v1beta1\",\n    \"kind\": \"Hook\",\n    \"metadata\": {\n      \"name\": \"example-hook\",\n      \"namespace\": \"openshift-mtv\"\n    },\n    \"spec\": {\n      \"image\": \"quay.io/konveyor/hook-runner\",\n      \"playbook\": \"\\u003cbase64-encoded-playbook\\u003e\"\n    }\n  },\n  {\n    \"apiVersion\": \"forklift.konveyor.io/v1beta1\",\n    \"kind\": \"Host\",\n    \"metadata\": {\n      \"name\": \"example-host\",\n      \"namespace\": \"openshift-mtv\"\n    },\n    \"spec\": {\n      \"id\": \"\",\n      \"ipAddress\": \"\",\n      \"provider\": {\n        \"name\": \"\",\n        \"namespace\": \"\"\n      }\n    }\n  },\n  {\n    \"apiVersion\": \"forklift.konveyor.io/v1beta1\",\n    \"kind\": \"Migration\",\n    \"metadata\": {\n      \"name\": \"example-migration\",\n      \"namespace\": \"openshift-mtv\"\n    },\n    \"spec\": {\n      \"plan\": {\n        \"name\": \"example-plan\",\n        \"namespace\": \"konveyor-forklift\"\n      }\n    }\n  },\n  {\n    \"apiVersion\": \"forklift.konveyor.io/v1beta1\",\n    \"kind\": \"NetworkMap\",\n    \"metadata\": {\n      \"name\": \"example-networkmap\",\n      \"namespace\": \"openshift-mtv\"\n    },\n    \"spec\": {\n      \"map\": [\n        {\n          \"destination\": {\n            \"name\": \"\",\n            \"namespace\": \"\",\n            \"type\": \"pod\"\n          },\n          \"source\": {\n            \"id\": \"\"\n          }\n        }\n      ],\n      \"provider\": {\n        \"name\": \"\",\n        \"namespace\": \"\"\n      }\n    }\n  },\n  {\n    \"apiVersion\": \"forklift.konveyor.io/v1beta1\",\n    \"kind\": \"OpenstackVolumePopulator\",\n    \"metadata\": {\n      \"name\": \"example-openstack\",\n      \"namespace\": \"openshift-mtv\"\n    },\n    \"spec\": {\n      \"identityUrl\": \"\",\n      \"imageId\": \"\",\n      \"secretName\": \"\"\n    }\n  },\n  {\n    \"apiVersion\": \"forklift.konveyor.io/v1beta1\",\n    \"kind\": \"OvirtVolumePopulator\",\n    \"metadata\": {\n      \"name\": \"example-ovirt-imageio\",\n      \"namespace\": \"openshift-mtv\"\n    },\n    \"spec\": {\n      \"diskId\": \"\",\n      \"engineSecretName\": \"\",\n      \"engineUrl\": \"\"\n    }\n  },\n  {\n    \"apiVersion\": \"forklift.konveyor.io/v1beta1\",\n    \"kind\": \"Plan\",\n    \"metadata\": {\n      \"name\": \"example-plan\",\n      \"namespace\": \"openshift-mtv\"\n    },\n    \"spec\": {\n      \"provider\": {\n        \"destination\": {\n          \"name\": \"\",\n          \"namespace\": \"\"\n        },\n        \"source\": {\n          \"name\": \"\",\n          \"namespace\": \"\"\n        }\n      }\n    }\n  },\n  {\n    \"apiVersion\": \"forklift.konveyor.io/v1beta1\",\n    \"kind\": \"Provider\",\n    \"metadata\": {\n      \"name\": \"example-provider\",\n      \"namespace\": \"openshift-mtv\"\n    },\n    \"spec\": {\n      \"secret\": {\n        \"name\": \"\",\n        \"namespace\": \"\"\n      },\n      \"type\": \"vmware\",\n      \"url\": \"\"\n    }\n  },\n  {\n    \"apiVersion\": \"forklift.konveyor.io/v1beta1\",\n    \"kind\": \"StorageMap\",\n    \"metadata\": {\n      \"name\": \"example-storagemap\",\n      \"namespace\": \"openshift-mtv\"\n    },\n    \"spec\": {\n      \"map\": [\n        {\n          \"destination\": {\n            \"storageClass\": \"\"\n          },\n          \"source\": {\n            \"id\": \"\"\n          }\n        }\n      ],\n      \"provider\": {\n        \"name\": \"\",\n        \"namespace\": \"\"\n      }\n    }\n  }\n]",
                    "capabilities": "Seamless Upgrades",
                    "categories": "OpenShift Optional",
                    "certified": "true",
                    "containerImage": "registry.redhat.io/migration-toolkit-virtualization/mtv-rhel9-operator@sha256:a2a70f2f81d6094837097a2fe8ba97745ebe8826102e2e5da8aa9016cd62143f",
                    "createdAt": "2025-07-28T08:42:02Z",
                    "description": "Facilitates migration of VM workloads to OpenShift Virtualization",
                    "features.operators.openshift.io/cnf": "false",
                    "features.operators.openshift.io/cni": "false",
                    "features.operators.openshift.io/csi": "false",
                    "features.operators.openshift.io/disconnected": "false",
                    "features.operators.openshift.io/fips-compliant": "true",
                    "features.operators.openshift.io/fipsmode": "true",
                    "features.operators.openshift.io/proxy-aware": "false",
                    "features.operators.openshift.io/tls-profiles": "false",
                    "features.operators.openshift.io/token-auth-aws": "false",
                    "features.operators.openshift.io/token-auth-azure": "false",
                    "features.operators.openshift.io/token-auth-gcp": "false",
                    "operatorframework.io/initialization-resource": "{\n  \"apiVersion\": \"forklift.konveyor.io/v1beta1\",\n  \"kind\": \"ForkliftController\",\n  \"metadata\": {\n    \"name\": \"forklift-controller\",\n    \"namespace\": \"openshift-mtv\"\n  },\n  \"spec\": {\n    \"feature_ui_plugin\": \"true\",\n    \"feature_validation\": \"true\",\n    \"feature_volume_populator\": \"true\"\n  }\n}",
                    "operatorframework.io/suggested-namespace": "openshift-mtv",
                    "operators.openshift.io/valid-subscription": "[\"OpenShift Kubernetes Engine\", \"OpenShift Container Platform\", \"OpenShift Platform Plus\"]",
                    "operators.operatorframework.io/builder": "operator-sdk-v1.38.0-ocp",
                    "operators.operatorframework.io/project_layout": "ansible.sdk.operatorframework.io/v1",
                    "repository": "https://github.com/kubev2v/forklift",
                    "support": "Red Hat"
                },
                "apiServiceDefinitions": {},
                "crdDescriptions": {
                    "owned": [
                        {
                            "name": "forkliftcontrollers.forklift.konveyor.io",
                            "version": "v1beta1",
                            "kind": "ForkliftController",
                            "displayName": "ForkliftController",
                            "description": "VM migration controller"
                        },
                        {
                            "name": "hooks.forklift.konveyor.io",
                            "version": "v1beta1",
                            "kind": "Hook",
                            "displayName": "Hook",
                            "description": "Hook schema for the hooks API"
                        },
                        {
                            "name": "hosts.forklift.konveyor.io",
                            "version": "v1beta1",
                            "kind": "Host",
                            "displayName": "Host",
                            "description": "VM host"
                        },
                        {
                            "name": "migrations.forklift.konveyor.io",
                            "version": "v1beta1",
                            "kind": "Migration",
                            "displayName": "Migration",
                            "description": "VM migration"
                        },
                        {
                            "name": "networkmaps.forklift.konveyor.io",
                            "version": "v1beta1",
                            "kind": "NetworkMap",
                            "displayName": "NetworkMap",
                            "description": "VM network map"
                        },
                        {
                            "name": "openstackvolumepopulators.forklift.konveyor.io",
                            "version": "v1beta1",
                            "kind": "OpenstackVolumePopulator",
                            "displayName": "OpenstackVolumePopulator",
                            "description": "OpenStack Volume Populator"
                        },
                        {
                            "name": "ovirtvolumepopulators.forklift.konveyor.io",
                            "version": "v1beta1",
                            "kind": "OvirtVolumePopulator",
                            "displayName": "OvirtVolumePopulator",
                            "description": "oVirt Volume Populator"
                        },
                        {
                            "name": "plans.forklift.konveyor.io",
                            "version": "v1beta1",
                            "kind": "Plan",
                            "displayName": "Plan",
                            "description": "VM migration plan"
                        },
                        {
                            "name": "providers.forklift.konveyor.io",
                            "version": "v1beta1",
                            "kind": "Provider",
                            "displayName": "Provider",
                            "description": "VM provider"
                        },
                        {
                            "name": "storagemaps.forklift.konveyor.io",
                            "version": "v1beta1",
                            "kind": "StorageMap",
                            "displayName": "StorageMap",
                            "description": "VM storage map"
                        },
                        {
                            "name": "vspherexcopyvolumepopulators.forklift.konveyor.io",
                            "version": "v1beta1",
                            "kind": "VSphereXcopyVolumePopulator",
                            "displayName": "VSphereXcopyVolumePopulator",
                            "description": "VSphere Xcopy Volume Populator"
                        }
                    ]
                },
                "description": "The Migration Toolkit for Virtualization Operator manages the deployment and life cycle of Migration Toolkit for Virtualization on [OpenShift](https://www.openshift.com/) Container Platform.\n\n### Installation\n\nOpenShift Virtualization must be installed on an OpenShift migration target cluster before you can use MTV to transfer any VMs to that cluster\n\nOnce you have successfully installed the Operator, proceed to deploy components by creating the required ForkliftController CR.\n\nBy default, the Operator installs the following components on a target cluster:\n\n* Controller, to coordinate migration processes.\n* UI, the web console to manage migrations.\n* Validation, a service to validate migration workflows.\n\n### Compatibility\n\nMigration Toolkit for Virtualization 2.8 is supported on OpenShift 4.16, 4.17 and 4.18\n\nMigration Toolkit for Virtualization 2.9 is supported on OpenShift 4.17, 4.18 and 4.19\n\nMore information on compatibility in the [MTV Lifecycle document](https://access.redhat.com/support/policy/updates/migration-toolkit-for-virtualization).\n\n### Documentation\nDocumentation can be found on the [Red Hat Customer Portal](https://access.redhat.com/documentation/en-us/migration_toolkit_for_virtualization/).\n\n### Getting help\nIf you encounter any issues while using Migration Toolkit for Virtualization Operator, create a [support case](https://access.redhat.com/support/cases/) for bugs, enhancements, or other requests.\n\n### Contributing\nYou can contribute by:\n\n* Creating a case in the [Red Hat Customer Portal](https://access.redhat.com/support/cases/) with any issues you find using Migration Toolkit for Application and its Operator.\n* Fixing issues by opening Pull Requests in the [KubeV2V](https://github.com/kubev2v/) under Forklift Projects.\n* Improving Forklift upstream [documentation](https://github.com/kubev2v/forklift-documentation/).\n",
                "displayName": "Migration Toolkit for Virtualization Operator",
                "installModes": [
                    {
                        "type": "OwnNamespace",
                        "supported": true
                    },
                    {
                        "type": "SingleNamespace",
                        "supported": false
                    },
                    {
                        "type": "MultiNamespace",
                        "supported": false
                    },
                    {
                        "type": "AllNamespaces",
                        "supported": false
                    }
                ],
                "keywords": [
                    "migration",
                    "forklift",
                    "konveyor",
                    "mtv"
                ],
                "links": [
                    {
                        "name": "Migration Toolkit for Virtualization Documentation",
                        "url": "https://access.redhat.com/documentation/en-us/migration_toolkit_for_virtualization"
                    },
                    {
                        "name": "Forklift Operator",
                        "url": "https://github.com/kubev2v/forklift"
                    }
                ],
                "maintainers": [
                    {
                        "name": "Red Hat",
                        "email": "openshift-operators@redhat.com"
                    }
                ],
                "maturity": "stable",
                "minKubeVersion": "1.27.0",
                "provider": {
                    "name": "Red Hat"
                }
            }
        }
    ],
    "relatedImages": [
        {
            "name": "",
            "image": "registry.redhat.io/migration-toolkit-virtualization/mtv-operator-bundle@sha256:cd9f6036a7a434eec5fa31ce4761e1d3dd728ddacdeb09bc54130dbaca5386c1"
        },
        {
            "name": "",
            "image": "registry.redhat.io/migration-toolkit-virtualization/mtv-rhel9-operator@sha256:a2a70f2f81d6094837097a2fe8ba97745ebe8826102e2e5da8aa9016cd62143f"
        }
    ]
}
{
    "schema": "olm.bundle",
    "name": "mtv-operator.v2.9.0",
    "package": "mtv-operator",
    "image": "registry.redhat.io/migration-toolkit-virtualization/mtv-operator-bundle@sha256:a196eebace0fe49f7c6bd92f8f538c38a8e6e161d2bc125f5cfc8ebf29ff2a5f",
    "properties": [
        {
            "type": "olm.gvk",
            "value": {
                "group": "forklift.konveyor.io",
                "kind": "ForkliftController",
                "version": "v1beta1"
            }
        },
        {
            "type": "olm.gvk",
            "value": {
                "group": "forklift.konveyor.io",
                "kind": "Hook",
                "version": "v1beta1"
            }
        },
        {
            "type": "olm.gvk",
            "value": {
                "group": "forklift.konveyor.io",
                "kind": "Host",
                "version": "v1beta1"
            }
        },
        {
            "type": "olm.gvk",
            "value": {
                "group": "forklift.konveyor.io",
                "kind": "Migration",
                "version": "v1beta1"
            }
        },
        {
            "type": "olm.gvk",
            "value": {
                "group": "forklift.konveyor.io",
                "kind": "NetworkMap",
                "version": "v1beta1"
            }
        },
        {
            "type": "olm.gvk",
            "value": {
                "group": "forklift.konveyor.io",
                "kind": "OpenstackVolumePopulator",
                "version": "v1beta1"
            }
        },
        {
            "type": "olm.gvk",
            "value": {
                "group": "forklift.konveyor.io",
                "kind": "OvirtVolumePopulator",
                "version": "v1beta1"
            }
        },
        {
            "type": "olm.gvk",
            "value": {
                "group": "forklift.konveyor.io",
                "kind": "Plan",
                "version": "v1beta1"
            }
        },
        {
            "type": "olm.gvk",
            "value": {
                "group": "forklift.konveyor.io",
                "kind": "Provider",
                "version": "v1beta1"
            }
        },
        {
            "type": "olm.gvk",
            "value": {
                "group": "forklift.konveyor.io",
                "kind": "StorageMap",
                "version": "v1beta1"
            }
        },
        {
            "type": "olm.gvk",
            "value": {
                "group": "forklift.konveyor.io",
                "kind": "VSphereXcopyVolumePopulator",
                "version": "v1beta1"
            }
        },
        {
            "type": "olm.package",
            "value": {
                "packageName": "mtv-operator",
                "version": "2.9.0"
            }
        },
        {
            "type": "olm.csv.metadata",
            "value": {
                "annotations": {
                    "alm-examples": "[\n  {\n    \"apiVersion\": \"forklift.konveyor.io/v1beta1\",\n    \"kind\": \"ForkliftController\",\n    \"metadata\": {\n      \"name\": \"forklift-controller\",\n      \"namespace\": \"openshift-mtv\"\n    },\n    \"spec\": {\n      \"feature_ui_plugin\": \"true\",\n      \"feature_validation\": \"true\",\n      \"feature_volume_populator\": \"true\"\n    }\n  },\n  {\n    \"apiVersion\": \"forklift.konveyor.io/v1beta1\",\n    \"kind\": \"Hook\",\n    \"metadata\": {\n      \"name\": \"example-hook\",\n      \"namespace\": \"openshift-mtv\"\n    },\n    \"spec\": {\n      \"image\": \"quay.io/konveyor/hook-runner\",\n      \"playbook\": \"\\u003cbase64-encoded-playbook\\u003e\"\n    }\n  },\n  {\n    \"apiVersion\": \"forklift.konveyor.io/v1beta1\",\n    \"kind\": \"Host\",\n    \"metadata\": {\n      \"name\": \"example-host\",\n      \"namespace\": \"openshift-mtv\"\n    },\n    \"spec\": {\n      \"id\": \"\",\n      \"ipAddress\": \"\",\n      \"provider\": {\n        \"name\": \"\",\n        \"namespace\": \"\"\n      }\n    }\n  },\n  {\n    \"apiVersion\": \"forklift.konveyor.io/v1beta1\",\n    \"kind\": \"Migration\",\n    \"metadata\": {\n      \"name\": \"example-migration\",\n      \"namespace\": \"openshift-mtv\"\n    },\n    \"spec\": {\n      \"plan\": {\n        \"name\": \"example-plan\",\n        \"namespace\": \"openshift-mtv\"\n      }\n    }\n  },\n  {\n    \"apiVersion\": \"forklift.konveyor.io/v1beta1\",\n    \"kind\": \"NetworkMap\",\n    \"metadata\": {\n      \"name\": \"example-networkmap\",\n      \"namespace\": \"openshift-mtv\"\n    },\n    \"spec\": {\n      \"map\": [\n        {\n          \"destination\": {\n            \"name\": \"\",\n            \"namespace\": \"\",\n            \"type\": \"pod\"\n          },\n          \"source\": {\n            \"id\": \"\"\n          }\n        }\n      ],\n      \"provider\": {\n        \"name\": \"\",\n        \"namespace\": \"\"\n      }\n    }\n  },\n  {\n    \"apiVersion\": \"forklift.konveyor.io/v1beta1\",\n    \"kind\": \"OpenstackVolumePopulator\",\n    \"metadata\": {\n      \"name\": \"example-openstack\",\n      \"namespace\": \"openshift-mtv\"\n    },\n    \"spec\": {\n      \"identityUrl\": \"\",\n      \"imageId\": \"\",\n      \"secretName\": \"\"\n    }\n  },\n  {\n    \"apiVersion\": \"forklift.konveyor.io/v1beta1\",\n    \"kind\": \"OvirtVolumePopulator\",\n    \"metadata\": {\n      \"name\": \"example-ovirt-imageio\",\n      \"namespace\": \"openshift-mtv\"\n    },\n    \"spec\": {\n      \"diskId\": \"\",\n      \"engineSecretName\": \"\",\n      \"engineUrl\": \"\"\n    }\n  },\n  {\n    \"apiVersion\": \"forklift.konveyor.io/v1beta1\",\n    \"kind\": \"Plan\",\n    \"metadata\": {\n      \"name\": \"example-plan\",\n      \"namespace\": \"openshift-mtv\"\n    },\n    \"spec\": {\n      \"provider\": {\n        \"destination\": {\n          \"name\": \"\",\n          \"namespace\": \"\"\n        },\n        \"source\": {\n          \"name\": \"\",\n          \"namespace\": \"\"\n        }\n      }\n    }\n  },\n  {\n    \"apiVersion\": \"forklift.konveyor.io/v1beta1\",\n    \"kind\": \"Provider\",\n    \"metadata\": {\n      \"name\": \"example-provider\",\n      \"namespace\": \"openshift-mtv\"\n    },\n    \"spec\": {\n      \"secret\": {\n        \"name\": \"\",\n        \"namespace\": \"\"\n      },\n      \"type\": \"vmware\",\n      \"url\": \"\"\n    }\n  },\n  {\n    \"apiVersion\": \"forklift.konveyor.io/v1beta1\",\n    \"kind\": \"StorageMap\",\n    \"metadata\": {\n      \"name\": \"example-storagemap\",\n      \"namespace\": \"openshift-mtv\"\n    },\n    \"spec\": {\n      \"map\": [\n        {\n          \"destination\": {\n            \"storageClass\": \"\"\n          },\n          \"source\": {\n            \"id\": \"\"\n          }\n        }\n      ],\n      \"provider\": {\n        \"name\": \"\",\n        \"namespace\": \"\"\n      }\n    }\n  }\n]",
                    "capabilities": "Seamless Upgrades",
                    "categories": "OpenShift Optional",
                    "certified": "true",
                    "containerImage": "registry.redhat.io/migration-toolkit-virtualization/mtv-rhel9-operator@sha256:882cf7d237ca58fa2f21f40c699d522bbb1f9b98ce1699449d943c0dbb6caeaf",
                    "createdAt": "2025-07-10T11:59:44Z",
                    "description": "Facilitates migration of VM workloads to OpenShift Virtualization",
                    "features.operators.openshift.io/cnf": "false",
                    "features.operators.openshift.io/cni": "false",
                    "features.operators.openshift.io/csi": "false",
                    "features.operators.openshift.io/disconnected": "false",
                    "features.operators.openshift.io/fips-compliant": "true",
                    "features.operators.openshift.io/fipsmode": "true",
                    "features.operators.openshift.io/proxy-aware": "false",
                    "features.operators.openshift.io/tls-profiles": "false",
                    "features.operators.openshift.io/token-auth-aws": "false",
                    "features.operators.openshift.io/token-auth-azure": "false",
                    "features.operators.openshift.io/token-auth-gcp": "false",
                    "operatorframework.io/initialization-resource": "{\n  \"apiVersion\": \"forklift.konveyor.io/v1beta1\",\n  \"kind\": \"ForkliftController\",\n  \"metadata\": {\n    \"name\": \"forklift-controller\",\n    \"namespace\": \"openshift-mtv\"\n  },\n  \"spec\": {\n    \"feature_ui_plugin\": \"true\",\n    \"feature_validation\": \"true\",\n    \"feature_volume_populator\": \"true\"\n  }\n}",
                    "operatorframework.io/suggested-namespace": "openshift-mtv",
                    "operators.openshift.io/valid-subscription": "[\"OpenShift Kubernetes Engine\", \"OpenShift Container Platform\", \"OpenShift Platform Plus\"]",
                    "operators.operatorframework.io/builder": "operator-sdk-v1.38.0-ocp",
                    "operators.operatorframework.io/project_layout": "ansible.sdk.operatorframework.io/v1",
                    "repository": "https://github.com/kubev2v/forklift",
                    "support": "Red Hat"
                },
                "apiServiceDefinitions": {},
                "crdDescriptions": {
                    "owned": [
                        {
                            "name": "forkliftcontrollers.forklift.konveyor.io",
                            "version": "v1beta1",
                            "kind": "ForkliftController",
                            "displayName": "ForkliftController",
                            "description": "VM migration controller"
                        },
                        {
                            "name": "hooks.forklift.konveyor.io",
                            "version": "v1beta1",
                            "kind": "Hook",
                            "displayName": "Hook",
                            "description": "Hook schema for the hooks API"
                        },
                        {
                            "name": "hosts.forklift.konveyor.io",
                            "version": "v1beta1",
                            "kind": "Host",
                            "displayName": "Host",
                            "description": "VM host"
                        },
                        {
                            "name": "migrations.forklift.konveyor.io",
                            "version": "v1beta1",
                            "kind": "Migration",
                            "displayName": "Migration",
                            "description": "VM migration"
                        },
                        {
                            "name": "networkmaps.forklift.konveyor.io",
                            "version": "v1beta1",
                            "kind": "NetworkMap",
                            "displayName": "NetworkMap",
                            "description": "VM network map"
                        },
                        {
                            "name": "openstackvolumepopulators.forklift.konveyor.io",
                            "version": "v1beta1",
                            "kind": "OpenstackVolumePopulator",
                            "displayName": "OpenstackVolumePopulator",
                            "description": "OpenStack Volume Populator"
                        },
                        {
                            "name": "ovirtvolumepopulators.forklift.konveyor.io",
                            "version": "v1beta1",
                            "kind": "OvirtVolumePopulator",
                            "displayName": "OvirtVolumePopulator",
                            "description": "oVirt Volume Populator"
                        },
                        {
                            "name": "plans.forklift.konveyor.io",
                            "version": "v1beta1",
                            "kind": "Plan",
                            "displayName": "Plan",
                            "description": "VM migration plan"
                        },
                        {
                            "name": "providers.forklift.konveyor.io",
                            "version": "v1beta1",
                            "kind": "Provider",
                            "displayName": "Provider",
                            "description": "VM provider"
                        },
                        {
                            "name": "storagemaps.forklift.konveyor.io",
                            "version": "v1beta1",
                            "kind": "StorageMap",
                            "displayName": "StorageMap",
                            "description": "VM storage map"
                        },
                        {
                            "name": "vspherexcopyvolumepopulators.forklift.konveyor.io",
                            "version": "v1beta1",
                            "kind": "VSphereXcopyVolumePopulator",
                            "displayName": "VSphereXcopyVolumePopulator",
                            "description": "VSphere Xcopy Volume Populator"
                        }
                    ]
                },
                "description": "The Migration Toolkit for Virtualization Operator manages the deployment and life cycle of Migration Toolkit for Virtualization on [OpenShift](https://www.openshift.com/) Container Platform.\n\n### Installation\n\nOpenShift Virtualization must be installed on an OpenShift migration target cluster before you can use MTV to transfer any VMs to that cluster\n\nOnce you have successfully installed the Operator, proceed to deploy components by creating the required ForkliftController CR.\n\nBy default, the Operator installs the following components on a target cluster:\n\n* Controller, to coordinate migration processes.\n* UI, the web console to manage migrations.\n* Validation, a service to validate migration workflows.\n\n### Compatibility\n\nMigration Toolkit for Virtualization 2.8 is supported on OpenShift 4.16, 4.17 and 4.18\n\nMigration Toolkit for Virtualization 2.9 is supported on OpenShift 4.17, 4.18 and 4.19\n\nMore information on compatibility in the [MTV Lifecycle document](https://access.redhat.com/support/policy/updates/migration-toolkit-for-virtualization).\n\n### Documentation\nDocumentation can be found on the [Red Hat Customer Portal](https://access.redhat.com/documentation/en-us/migration_toolkit_for_virtualization/).\n\n### Getting help\nIf you encounter any issues while using Migration Toolkit for Virtualization Operator, create a [support case](https://access.redhat.com/support/cases/) for bugs, enhancements, or other requests.\n\n### Contributing\nYou can contribute by:\n\n* Creating a case in the [Red Hat Customer Portal](https://access.redhat.com/support/cases/) with any issues you find using Migration Toolkit for Application and its Operator.\n* Fixing issues by opening Pull Requests in the [KubeV2V](https://github.com/kubev2v/) under Forklift Projects.\n* Improving Forklift upstream [documentation](https://github.com/kubev2v/forklift-documentation/).\n",
                "displayName": "Migration Toolkit for Virtualization Operator",
                "installModes": [
                    {
                        "type": "OwnNamespace",
                        "supported": true
                    },
                    {
                        "type": "SingleNamespace",
                        "supported": false
                    },
                    {
                        "type": "MultiNamespace",
                        "supported": false
                    },
                    {
                        "type": "AllNamespaces",
                        "supported": false
                    }
                ],
                "keywords": [
                    "migration",
                    "forklift",
                    "konveyor",
                    "mtv"
                ],
                "links": [
                    {
                        "name": "Migration Toolkit for Virtualization Documentation",
                        "url": "https://access.redhat.com/documentation/en-us/migration_toolkit_for_virtualization"
                    },
                    {
                        "name": "Forklift Operator",
                        "url": "https://github.com/kubev2v/forklift"
                    }
                ],
                "maintainers": [
                    {
                        "name": "Red Hat",
                        "email": "openshift-operators@redhat.com"
                    }
                ],
                "maturity": "stable",
                "minKubeVersion": "1.27.0",
                "provider": {
                    "name": "Red Hat"
                }
            }
        }
    ],
    "relatedImages": [
        {
            "name": "",
            "image": "registry.redhat.io/migration-toolkit-virtualization/mtv-operator-bundle@sha256:a196eebace0fe49f7c6bd92f8f538c38a8e6e161d2bc125f5cfc8ebf29ff2a5f"
        },
        {
            "name": "",
            "image": "registry.redhat.io/migration-toolkit-virtualization/mtv-rhel9-operator@sha256:882cf7d237ca58fa2f21f40c699d522bbb1f9b98ce1699449d943c0dbb6caeaf"
        }
    ]
}
{
    "schema": "olm.bundle",
    "name": "mtv-operator.v2.9.1",
    "package": "mtv-operator",
    "image": "registry.redhat.io/migration-toolkit-virtualization/mtv-operator-bundle@sha256:2ec876af85d597623ae62262dc73ed897c95528c1f22f6a49c692c588bd8ad87",
    "properties": [
        {
            "type": "olm.gvk",
            "value": {
                "group": "forklift.konveyor.io",
                "kind": "ForkliftController",
                "version": "v1beta1"
            }
        },
        {
            "type": "olm.gvk",
            "value": {
                "group": "forklift.konveyor.io",
                "kind": "Hook",
                "version": "v1beta1"
            }
        },
        {
            "type": "olm.gvk",
            "value": {
                "group": "forklift.konveyor.io",
                "kind": "Host",
                "version": "v1beta1"
            }
        },
        {
            "type": "olm.gvk",
            "value": {
                "group": "forklift.konveyor.io",
                "kind": "Migration",
                "version": "v1beta1"
            }
        },
        {
            "type": "olm.gvk",
            "value": {
                "group": "forklift.konveyor.io",
                "kind": "NetworkMap",
                "version": "v1beta1"
            }
        },
        {
            "type": "olm.gvk",
            "value": {
                "group": "forklift.konveyor.io",
                "kind": "OpenstackVolumePopulator",
                "version": "v1beta1"
            }
        },
        {
            "type": "olm.gvk",
            "value": {
                "group": "forklift.konveyor.io",
                "kind": "OvirtVolumePopulator",
                "version": "v1beta1"
            }
        },
        {
            "type": "olm.gvk",
            "value": {
                "group": "forklift.konveyor.io",
                "kind": "Plan",
                "version": "v1beta1"
            }
        },
        {
            "type": "olm.gvk",
            "value": {
                "group": "forklift.konveyor.io",
                "kind": "Provider",
                "version": "v1beta1"
            }
        },
        {
            "type": "olm.gvk",
            "value": {
                "group": "forklift.konveyor.io",
                "kind": "StorageMap",
                "version": "v1beta1"
            }
        },
        {
            "type": "olm.gvk",
            "value": {
                "group": "forklift.konveyor.io",
                "kind": "VSphereXcopyVolumePopulator",
                "version": "v1beta1"
            }
        },
        {
            "type": "olm.package",
            "value": {
                "packageName": "mtv-operator",
                "version": "2.9.1"
            }
        },
        {
            "type": "olm.csv.metadata",
            "value": {
                "annotations": {
                    "alm-examples": "[\n  {\n    \"apiVersion\": \"forklift.konveyor.io/v1beta1\",\n    \"kind\": \"ForkliftController\",\n    \"metadata\": {\n      \"name\": \"forklift-controller\",\n      \"namespace\": \"openshift-mtv\"\n    },\n    \"spec\": {\n      \"feature_ui_plugin\": \"true\",\n      \"feature_validation\": \"true\",\n      \"feature_volume_populator\": \"true\"\n    }\n  },\n  {\n    \"apiVersion\": \"forklift.konveyor.io/v1beta1\",\n    \"kind\": \"Hook\",\n    \"metadata\": {\n      \"name\": \"example-hook\",\n      \"namespace\": \"openshift-mtv\"\n    },\n    \"spec\": {\n      \"image\": \"quay.io/konveyor/hook-runner\",\n      \"playbook\": \"\\u003cbase64-encoded-playbook\\u003e\"\n    }\n  },\n  {\n    \"apiVersion\": \"forklift.konveyor.io/v1beta1\",\n    \"kind\": \"Host\",\n    \"metadata\": {\n      \"name\": \"example-host\",\n      \"namespace\": \"openshift-mtv\"\n    },\n    \"spec\": {\n      \"id\": \"\",\n      \"ipAddress\": \"\",\n      \"provider\": {\n        \"name\": \"\",\n        \"namespace\": \"\"\n      }\n    }\n  },\n  {\n    \"apiVersion\": \"forklift.konveyor.io/v1beta1\",\n    \"kind\": \"Migration\",\n    \"metadata\": {\n      \"name\": \"example-migration\",\n      \"namespace\": \"openshift-mtv\"\n    },\n    \"spec\": {\n      \"plan\": {\n        \"name\": \"example-plan\",\n        \"namespace\": \"openshift-mtv\"\n      }\n    }\n  },\n  {\n    \"apiVersion\": \"forklift.konveyor.io/v1beta1\",\n    \"kind\": \"NetworkMap\",\n    \"metadata\": {\n      \"name\": \"example-networkmap\",\n      \"namespace\": \"openshift-mtv\"\n    },\n    \"spec\": {\n      \"map\": [\n        {\n          \"destination\": {\n            \"name\": \"\",\n            \"namespace\": \"\",\n            \"type\": \"pod\"\n          },\n          \"source\": {\n            \"id\": \"\"\n          }\n        }\n      ],\n      \"provider\": {\n        \"name\": \"\",\n        \"namespace\": \"\"\n      }\n    }\n  },\n  {\n    \"apiVersion\": \"forklift.konveyor.io/v1beta1\",\n    \"kind\": \"OpenstackVolumePopulator\",\n    \"metadata\": {\n      \"name\": \"example-openstack\",\n      \"namespace\": \"openshift-mtv\"\n    },\n    \"spec\": {\n      \"identityUrl\": \"\",\n      \"imageId\": \"\",\n      \"secretName\": \"\"\n    }\n  },\n  {\n    \"apiVersion\": \"forklift.konveyor.io/v1beta1\",\n    \"kind\": \"OvirtVolumePopulator\",\n    \"metadata\": {\n      \"name\": \"example-ovirt-imageio\",\n      \"namespace\": \"openshift-mtv\"\n    },\n    \"spec\": {\n      \"diskId\": \"\",\n      \"engineSecretName\": \"\",\n      \"engineUrl\": \"\"\n    }\n  },\n  {\n    \"apiVersion\": \"forklift.konveyor.io/v1beta1\",\n    \"kind\": \"Plan\",\n    \"metadata\": {\n      \"name\": \"example-plan\",\n      \"namespace\": \"openshift-mtv\"\n    },\n    \"spec\": {\n      \"provider\": {\n        \"destination\": {\n          \"name\": \"\",\n          \"namespace\": \"\"\n        },\n        \"source\": {\n          \"name\": \"\",\n          \"namespace\": \"\"\n        }\n      }\n    }\n  },\n  {\n    \"apiVersion\": \"forklift.konveyor.io/v1beta1\",\n    \"kind\": \"Provider\",\n    \"metadata\": {\n      \"name\": \"example-provider\",\n      \"namespace\": \"openshift-mtv\"\n    },\n    \"spec\": {\n      \"secret\": {\n        \"name\": \"\",\n        \"namespace\": \"\"\n      },\n      \"type\": \"vmware\",\n      \"url\": \"\"\n    }\n  },\n  {\n    \"apiVersion\": \"forklift.konveyor.io/v1beta1\",\n    \"kind\": \"StorageMap\",\n    \"metadata\": {\n      \"name\": \"example-storagemap\",\n      \"namespace\": \"openshift-mtv\"\n    },\n    \"spec\": {\n      \"map\": [\n        {\n          \"destination\": {\n            \"storageClass\": \"\"\n          },\n          \"source\": {\n            \"id\": \"\"\n          }\n        }\n      ],\n      \"provider\": {\n        \"name\": \"\",\n        \"namespace\": \"\"\n      }\n    }\n  }\n]",
                    "capabilities": "Seamless Upgrades",
                    "categories": "OpenShift Optional",
                    "certified": "true",
                    "containerImage": "registry.redhat.io/migration-toolkit-virtualization/mtv-rhel9-operator@sha256:ad8a11cb6e0eb645d0a426c170272f8840d36a18eb4ed2dbbf0c8a2f705ecc55",
                    "createdAt": "2025-07-28T12:42:43Z",
                    "description": "Facilitates migration of VM workloads to OpenShift Virtualization",
                    "features.operators.openshift.io/cnf": "false",
                    "features.operators.openshift.io/cni": "false",
                    "features.operators.openshift.io/csi": "false",
                    "features.operators.openshift.io/disconnected": "false",
                    "features.operators.openshift.io/fips-compliant": "true",
                    "features.operators.openshift.io/fipsmode": "true",
                    "features.operators.openshift.io/proxy-aware": "false",
                    "features.operators.openshift.io/tls-profiles": "false",
                    "features.operators.openshift.io/token-auth-aws": "false",
                    "features.operators.openshift.io/token-auth-azure": "false",
                    "features.operators.openshift.io/token-auth-gcp": "false",
                    "operatorframework.io/initialization-resource": "{\n  \"apiVersion\": \"forklift.konveyor.io/v1beta1\",\n  \"kind\": \"ForkliftController\",\n  \"metadata\": {\n    \"name\": \"forklift-controller\",\n    \"namespace\": \"openshift-mtv\"\n  },\n  \"spec\": {\n    \"feature_ui_plugin\": \"true\",\n    \"feature_validation\": \"true\",\n    \"feature_volume_populator\": \"true\"\n  }\n}",
                    "operatorframework.io/suggested-namespace": "openshift-mtv",
                    "operators.openshift.io/valid-subscription": "[\"OpenShift Kubernetes Engine\", \"OpenShift Container Platform\", \"OpenShift Platform Plus\"]",
                    "operators.operatorframework.io/builder": "operator-sdk-v1.38.0-ocp",
                    "operators.operatorframework.io/project_layout": "ansible.sdk.operatorframework.io/v1",
                    "repository": "https://github.com/kubev2v/forklift",
                    "support": "Red Hat"
                },
                "apiServiceDefinitions": {},
                "crdDescriptions": {
                    "owned": [
                        {
                            "name": "forkliftcontrollers.forklift.konveyor.io",
                            "version": "v1beta1",
                            "kind": "ForkliftController",
                            "displayName": "ForkliftController",
                            "description": "VM migration controller"
                        },
                        {
                            "name": "hooks.forklift.konveyor.io",
                            "version": "v1beta1",
                            "kind": "Hook",
                            "displayName": "Hook",
                            "description": "Hook schema for the hooks API"
                        },
                        {
                            "name": "hosts.forklift.konveyor.io",
                            "version": "v1beta1",
                            "kind": "Host",
                            "displayName": "Host",
                            "description": "VM host"
                        },
                        {
                            "name": "migrations.forklift.konveyor.io",
                            "version": "v1beta1",
                            "kind": "Migration",
                            "displayName": "Migration",
                            "description": "VM migration"
                        },
                        {
                            "name": "networkmaps.forklift.konveyor.io",
                            "version": "v1beta1",
                            "kind": "NetworkMap",
                            "displayName": "NetworkMap",
                            "description": "VM network map"
                        },
                        {
                            "name": "openstackvolumepopulators.forklift.konveyor.io",
                            "version": "v1beta1",
                            "kind": "OpenstackVolumePopulator",
                            "displayName": "OpenstackVolumePopulator",
                            "description": "OpenStack Volume Populator"
                        },
                        {
                            "name": "ovirtvolumepopulators.forklift.konveyor.io",
                            "version": "v1beta1",
                            "kind": "OvirtVolumePopulator",
                            "displayName": "OvirtVolumePopulator",
                            "description": "oVirt Volume Populator"
                        },
                        {
                            "name": "plans.forklift.konveyor.io",
                            "version": "v1beta1",
                            "kind": "Plan",
                            "displayName": "Plan",
                            "description": "VM migration plan"
                        },
                        {
                            "name": "providers.forklift.konveyor.io",
                            "version": "v1beta1",
                            "kind": "Provider",
                            "displayName": "Provider",
                            "description": "VM provider"
                        },
                        {
                            "name": "storagemaps.forklift.konveyor.io",
                            "version": "v1beta1",
                            "kind": "StorageMap",
                            "displayName": "StorageMap",
                            "description": "VM storage map"
                        },
                        {
                            "name": "vspherexcopyvolumepopulators.forklift.konveyor.io",
                            "version": "v1beta1",
                            "kind": "VSphereXcopyVolumePopulator",
                            "displayName": "VSphereXcopyVolumePopulator",
                            "description": "VSphere Xcopy Volume Populator"
                        }
                    ]
                },
                "description": "The Migration Toolkit for Virtualization Operator manages the deployment and life cycle of Migration Toolkit for Virtualization on [OpenShift](https://www.openshift.com/) Container Platform.\n\n### Installation\n\nOpenShift Virtualization must be installed on an OpenShift migration target cluster before you can use MTV to transfer any VMs to that cluster\n\nOnce you have successfully installed the Operator, proceed to deploy components by creating the required ForkliftController CR.\n\nBy default, the Operator installs the following components on a target cluster:\n\n* Controller, to coordinate migration processes.\n* UI, the web console to manage migrations.\n* Validation, a service to validate migration workflows.\n\n### Compatibility\n\nMigration Toolkit for Virtualization 2.8 is supported on OpenShift 4.16, 4.17 and 4.18\n\nMigration Toolkit for Virtualization 2.9 is supported on OpenShift 4.17, 4.18 and 4.19\n\nMore information on compatibility in the [MTV Lifecycle document](https://access.redhat.com/support/policy/updates/migration-toolkit-for-virtualization).\n\n### Documentation\nDocumentation can be found on the [Red Hat Customer Portal](https://access.redhat.com/documentation/en-us/migration_toolkit_for_virtualization/).\n\n### Getting help\nIf you encounter any issues while using Migration Toolkit for Virtualization Operator, create a [support case](https://access.redhat.com/support/cases/) for bugs, enhancements, or other requests.\n\n### Contributing\nYou can contribute by:\n\n* Creating a case in the [Red Hat Customer Portal](https://access.redhat.com/support/cases/) with any issues you find using Migration Toolkit for Application and its Operator.\n* Fixing issues by opening Pull Requests in the [KubeV2V](https://github.com/kubev2v/) under Forklift Projects.\n* Improving Forklift upstream [documentation](https://github.com/kubev2v/forklift-documentation/).\n",
                "displayName": "Migration Toolkit for Virtualization Operator",
                "installModes": [
                    {
                        "type": "OwnNamespace",
                        "supported": true
                    },
                    {
                        "type": "SingleNamespace",
                        "supported": false
                    },
                    {
                        "type": "MultiNamespace",
                        "supported": false
                    },
                    {
                        "type": "AllNamespaces",
                        "supported": false
                    }
                ],
                "keywords": [
                    "migration",
                    "forklift",
                    "konveyor",
                    "mtv"
                ],
                "links": [
                    {
                        "name": "Migration Toolkit for Virtualization Documentation",
                        "url": "https://access.redhat.com/documentation/en-us/migration_toolkit_for_virtualization"
                    },
                    {
                        "name": "Forklift Operator",
                        "url": "https://github.com/kubev2v/forklift"
                    }
                ],
                "maintainers": [
                    {
                        "name": "Red Hat",
                        "email": "openshift-operators@redhat.com"
                    }
                ],
                "maturity": "stable",
                "minKubeVersion": "1.27.0",
                "provider": {
                    "name": "Red Hat"
                }
            }
        }
    ],
    "relatedImages": [
        {
            "name": "",
            "image": "registry.redhat.io/migration-toolkit-virtualization/mtv-operator-bundle@sha256:2ec876af85d597623ae62262dc73ed897c95528c1f22f6a49c692c588bd8ad87"
        },
        {
            "name": "",
            "image": "registry.redhat.io/migration-toolkit-virtualization/mtv-rhel9-operator@sha256:ad8a11cb6e0eb645d0a426c170272f8840d36a18eb4ed2dbbf0c8a2f705ecc55"
        }
    ]
}
{
    "schema": "olm.bundle",
    "name": "mtv-operator.v2.9.2",
    "package": "mtv-operator",
    "image": "registry.redhat.io/migration-toolkit-virtualization/mtv-operator-bundle@sha256:e938e54250e716027aaa8a9e0e1729aee30e0b7a8618a054c0f2afe7dfd33b60",
>>>>>>> f71cc187
    "properties": [
        {
            "type": "olm.gvk",
            "value": {
                "group": "forklift.konveyor.io",
                "kind": "ForkliftController",
                "version": "v1beta1"
            }
        },
        {
            "type": "olm.gvk",
            "value": {
                "group": "forklift.konveyor.io",
                "kind": "Hook",
                "version": "v1beta1"
            }
        },
        {
            "type": "olm.gvk",
            "value": {
                "group": "forklift.konveyor.io",
                "kind": "Host",
                "version": "v1beta1"
            }
        },
        {
            "type": "olm.gvk",
            "value": {
                "group": "forklift.konveyor.io",
                "kind": "Migration",
                "version": "v1beta1"
            }
        },
        {
            "type": "olm.gvk",
            "value": {
                "group": "forklift.konveyor.io",
                "kind": "NetworkMap",
                "version": "v1beta1"
            }
        },
        {
            "type": "olm.gvk",
            "value": {
                "group": "forklift.konveyor.io",
                "kind": "OpenstackVolumePopulator",
                "version": "v1beta1"
            }
        },
        {
            "type": "olm.gvk",
            "value": {
                "group": "forklift.konveyor.io",
                "kind": "OvirtVolumePopulator",
                "version": "v1beta1"
            }
        },
        {
            "type": "olm.gvk",
            "value": {
                "group": "forklift.konveyor.io",
                "kind": "Plan",
                "version": "v1beta1"
            }
        },
        {
            "type": "olm.gvk",
            "value": {
                "group": "forklift.konveyor.io",
                "kind": "Provider",
                "version": "v1beta1"
            }
        },
        {
            "type": "olm.gvk",
            "value": {
                "group": "forklift.konveyor.io",
                "kind": "StorageMap",
                "version": "v1beta1"
            }
        },
        {
            "type": "olm.gvk",
            "value": {
                "group": "forklift.konveyor.io",
                "kind": "VSphereXcopyVolumePopulator",
                "version": "v1beta1"
            }
        },
        {
            "type": "olm.package",
            "value": {
                "packageName": "mtv-operator",
<<<<<<< HEAD
                "version": "2.9.0"
=======
                "version": "2.9.2"
>>>>>>> f71cc187
            }
        },
        {
            "type": "olm.csv.metadata",
            "value": {
                "annotations": {
                    "alm-examples": "[\n  {\n    \"apiVersion\": \"forklift.konveyor.io/v1beta1\",\n    \"kind\": \"ForkliftController\",\n    \"metadata\": {\n      \"name\": \"forklift-controller\",\n      \"namespace\": \"openshift-mtv\"\n    },\n    \"spec\": {\n      \"feature_ui_plugin\": \"true\",\n      \"feature_validation\": \"true\",\n      \"feature_volume_populator\": \"true\"\n    }\n  },\n  {\n    \"apiVersion\": \"forklift.konveyor.io/v1beta1\",\n    \"kind\": \"Hook\",\n    \"metadata\": {\n      \"name\": \"example-hook\",\n      \"namespace\": \"openshift-mtv\"\n    },\n    \"spec\": {\n      \"image\": \"quay.io/konveyor/hook-runner\",\n      \"playbook\": \"\\u003cbase64-encoded-playbook\\u003e\"\n    }\n  },\n  {\n    \"apiVersion\": \"forklift.konveyor.io/v1beta1\",\n    \"kind\": \"Host\",\n    \"metadata\": {\n      \"name\": \"example-host\",\n      \"namespace\": \"openshift-mtv\"\n    },\n    \"spec\": {\n      \"id\": \"\",\n      \"ipAddress\": \"\",\n      \"provider\": {\n        \"name\": \"\",\n        \"namespace\": \"\"\n      }\n    }\n  },\n  {\n    \"apiVersion\": \"forklift.konveyor.io/v1beta1\",\n    \"kind\": \"Migration\",\n    \"metadata\": {\n      \"name\": \"example-migration\",\n      \"namespace\": \"openshift-mtv\"\n    },\n    \"spec\": {\n      \"plan\": {\n        \"name\": \"example-plan\",\n        \"namespace\": \"openshift-mtv\"\n      }\n    }\n  },\n  {\n    \"apiVersion\": \"forklift.konveyor.io/v1beta1\",\n    \"kind\": \"NetworkMap\",\n    \"metadata\": {\n      \"name\": \"example-networkmap\",\n      \"namespace\": \"openshift-mtv\"\n    },\n    \"spec\": {\n      \"map\": [\n        {\n          \"destination\": {\n            \"name\": \"\",\n            \"namespace\": \"\",\n            \"type\": \"pod\"\n          },\n          \"source\": {\n            \"id\": \"\"\n          }\n        }\n      ],\n      \"provider\": {\n        \"name\": \"\",\n        \"namespace\": \"\"\n      }\n    }\n  },\n  {\n    \"apiVersion\": \"forklift.konveyor.io/v1beta1\",\n    \"kind\": \"OpenstackVolumePopulator\",\n    \"metadata\": {\n      \"name\": \"example-openstack\",\n      \"namespace\": \"openshift-mtv\"\n    },\n    \"spec\": {\n      \"identityUrl\": \"\",\n      \"imageId\": \"\",\n      \"secretName\": \"\"\n    }\n  },\n  {\n    \"apiVersion\": \"forklift.konveyor.io/v1beta1\",\n    \"kind\": \"OvirtVolumePopulator\",\n    \"metadata\": {\n      \"name\": \"example-ovirt-imageio\",\n      \"namespace\": \"openshift-mtv\"\n    },\n    \"spec\": {\n      \"diskId\": \"\",\n      \"engineSecretName\": \"\",\n      \"engineUrl\": \"\"\n    }\n  },\n  {\n    \"apiVersion\": \"forklift.konveyor.io/v1beta1\",\n    \"kind\": \"Plan\",\n    \"metadata\": {\n      \"name\": \"example-plan\",\n      \"namespace\": \"openshift-mtv\"\n    },\n    \"spec\": {\n      \"provider\": {\n        \"destination\": {\n          \"name\": \"\",\n          \"namespace\": \"\"\n        },\n        \"source\": {\n          \"name\": \"\",\n          \"namespace\": \"\"\n        }\n      }\n    }\n  },\n  {\n    \"apiVersion\": \"forklift.konveyor.io/v1beta1\",\n    \"kind\": \"Provider\",\n    \"metadata\": {\n      \"name\": \"example-provider\",\n      \"namespace\": \"openshift-mtv\"\n    },\n    \"spec\": {\n      \"secret\": {\n        \"name\": \"\",\n        \"namespace\": \"\"\n      },\n      \"type\": \"vmware\",\n      \"url\": \"\"\n    }\n  },\n  {\n    \"apiVersion\": \"forklift.konveyor.io/v1beta1\",\n    \"kind\": \"StorageMap\",\n    \"metadata\": {\n      \"name\": \"example-storagemap\",\n      \"namespace\": \"openshift-mtv\"\n    },\n    \"spec\": {\n      \"map\": [\n        {\n          \"destination\": {\n            \"storageClass\": \"\"\n          },\n          \"source\": {\n            \"id\": \"\"\n          }\n        }\n      ],\n      \"provider\": {\n        \"name\": \"\",\n        \"namespace\": \"\"\n      }\n    }\n  }\n]",
                    "capabilities": "Seamless Upgrades",
                    "categories": "OpenShift Optional",
                    "certified": "true",
<<<<<<< HEAD
                    "containerImage": "registry.redhat.io/migration-toolkit-virtualization/mtv-rhel9-operator@sha256:882cf7d237ca58fa2f21f40c699d522bbb1f9b98ce1699449d943c0dbb6caeaf",
                    "createdAt": "2025-07-10T11:59:44Z",
=======
                    "containerImage": "registry.redhat.io/migration-toolkit-virtualization/mtv-rhel9-operator@sha256:ec2310a59d6b55783190f5a3511fd43011e38e3be262e8b875051d586fb9f2fa",
                    "createdAt": "2025-08-06T19:08:32Z",
>>>>>>> f71cc187
                    "description": "Facilitates migration of VM workloads to OpenShift Virtualization",
                    "features.operators.openshift.io/cnf": "false",
                    "features.operators.openshift.io/cni": "false",
                    "features.operators.openshift.io/csi": "false",
                    "features.operators.openshift.io/disconnected": "false",
                    "features.operators.openshift.io/fips-compliant": "true",
                    "features.operators.openshift.io/fipsmode": "true",
                    "features.operators.openshift.io/proxy-aware": "false",
                    "features.operators.openshift.io/tls-profiles": "false",
                    "features.operators.openshift.io/token-auth-aws": "false",
                    "features.operators.openshift.io/token-auth-azure": "false",
                    "features.operators.openshift.io/token-auth-gcp": "false",
                    "operatorframework.io/initialization-resource": "{\n  \"apiVersion\": \"forklift.konveyor.io/v1beta1\",\n  \"kind\": \"ForkliftController\",\n  \"metadata\": {\n    \"name\": \"forklift-controller\",\n    \"namespace\": \"openshift-mtv\"\n  },\n  \"spec\": {\n    \"feature_ui_plugin\": \"true\",\n    \"feature_validation\": \"true\",\n    \"feature_volume_populator\": \"true\"\n  }\n}",
                    "operatorframework.io/suggested-namespace": "openshift-mtv",
                    "operators.openshift.io/valid-subscription": "[\"OpenShift Kubernetes Engine\", \"OpenShift Container Platform\", \"OpenShift Platform Plus\"]",
                    "operators.operatorframework.io/builder": "operator-sdk-v1.38.0-ocp",
                    "operators.operatorframework.io/project_layout": "ansible.sdk.operatorframework.io/v1",
                    "repository": "https://github.com/kubev2v/forklift",
                    "support": "Red Hat"
                },
                "apiServiceDefinitions": {},
                "crdDescriptions": {
                    "owned": [
                        {
                            "name": "forkliftcontrollers.forklift.konveyor.io",
                            "version": "v1beta1",
                            "kind": "ForkliftController",
                            "displayName": "ForkliftController",
                            "description": "VM migration controller"
                        },
                        {
                            "name": "hooks.forklift.konveyor.io",
                            "version": "v1beta1",
                            "kind": "Hook",
                            "displayName": "Hook",
                            "description": "Hook schema for the hooks API"
                        },
                        {
                            "name": "hosts.forklift.konveyor.io",
                            "version": "v1beta1",
                            "kind": "Host",
                            "displayName": "Host",
                            "description": "VM host"
                        },
                        {
                            "name": "migrations.forklift.konveyor.io",
                            "version": "v1beta1",
                            "kind": "Migration",
                            "displayName": "Migration",
                            "description": "VM migration"
                        },
                        {
                            "name": "networkmaps.forklift.konveyor.io",
                            "version": "v1beta1",
                            "kind": "NetworkMap",
                            "displayName": "NetworkMap",
                            "description": "VM network map"
                        },
                        {
                            "name": "openstackvolumepopulators.forklift.konveyor.io",
                            "version": "v1beta1",
                            "kind": "OpenstackVolumePopulator",
                            "displayName": "OpenstackVolumePopulator",
                            "description": "OpenStack Volume Populator"
                        },
                        {
                            "name": "ovirtvolumepopulators.forklift.konveyor.io",
                            "version": "v1beta1",
                            "kind": "OvirtVolumePopulator",
                            "displayName": "OvirtVolumePopulator",
                            "description": "oVirt Volume Populator"
                        },
                        {
                            "name": "plans.forklift.konveyor.io",
                            "version": "v1beta1",
                            "kind": "Plan",
                            "displayName": "Plan",
                            "description": "VM migration plan"
                        },
                        {
                            "name": "providers.forklift.konveyor.io",
                            "version": "v1beta1",
                            "kind": "Provider",
                            "displayName": "Provider",
                            "description": "VM provider"
                        },
                        {
                            "name": "storagemaps.forklift.konveyor.io",
                            "version": "v1beta1",
                            "kind": "StorageMap",
                            "displayName": "StorageMap",
                            "description": "VM storage map"
                        },
                        {
                            "name": "vspherexcopyvolumepopulators.forklift.konveyor.io",
                            "version": "v1beta1",
                            "kind": "VSphereXcopyVolumePopulator",
                            "displayName": "VSphereXcopyVolumePopulator",
                            "description": "VSphere Xcopy Volume Populator"
                        }
                    ]
                },
                "description": "The Migration Toolkit for Virtualization Operator manages the deployment and life cycle of Migration Toolkit for Virtualization on [OpenShift](https://www.openshift.com/) Container Platform.\n\n### Installation\n\nOpenShift Virtualization must be installed on an OpenShift migration target cluster before you can use MTV to transfer any VMs to that cluster\n\nOnce you have successfully installed the Operator, proceed to deploy components by creating the required ForkliftController CR.\n\nBy default, the Operator installs the following components on a target cluster:\n\n* Controller, to coordinate migration processes.\n* UI, the web console to manage migrations.\n* Validation, a service to validate migration workflows.\n\n### Compatibility\n\nMigration Toolkit for Virtualization 2.8 is supported on OpenShift 4.16, 4.17 and 4.18\n\nMigration Toolkit for Virtualization 2.9 is supported on OpenShift 4.17, 4.18 and 4.19\n\nMore information on compatibility in the [MTV Lifecycle document](https://access.redhat.com/support/policy/updates/migration-toolkit-for-virtualization).\n\n### Documentation\nDocumentation can be found on the [Red Hat Customer Portal](https://access.redhat.com/documentation/en-us/migration_toolkit_for_virtualization/).\n\n### Getting help\nIf you encounter any issues while using Migration Toolkit for Virtualization Operator, create a [support case](https://access.redhat.com/support/cases/) for bugs, enhancements, or other requests.\n\n### Contributing\nYou can contribute by:\n\n* Creating a case in the [Red Hat Customer Portal](https://access.redhat.com/support/cases/) with any issues you find using Migration Toolkit for Application and its Operator.\n* Fixing issues by opening Pull Requests in the [KubeV2V](https://github.com/kubev2v/) under Forklift Projects.\n* Improving Forklift upstream [documentation](https://github.com/kubev2v/forklift-documentation/).\n",
                "displayName": "Migration Toolkit for Virtualization Operator",
                "installModes": [
                    {
                        "type": "OwnNamespace",
                        "supported": true
                    },
                    {
                        "type": "SingleNamespace",
                        "supported": false
                    },
                    {
                        "type": "MultiNamespace",
                        "supported": false
                    },
                    {
                        "type": "AllNamespaces",
                        "supported": false
                    }
                ],
                "keywords": [
                    "migration",
                    "forklift",
                    "konveyor",
                    "mtv"
                ],
                "links": [
                    {
                        "name": "Migration Toolkit for Virtualization Documentation",
                        "url": "https://access.redhat.com/documentation/en-us/migration_toolkit_for_virtualization"
                    },
                    {
                        "name": "Forklift Operator",
                        "url": "https://github.com/kubev2v/forklift"
                    }
                ],
                "maintainers": [
                    {
                        "name": "Red Hat",
                        "email": "openshift-operators@redhat.com"
                    }
                ],
                "maturity": "stable",
                "minKubeVersion": "1.27.0",
                "provider": {
                    "name": "Red Hat"
                }
            }
        }
    ],
    "relatedImages": [
        {
<<<<<<< HEAD
            "name": "",
            "image": "registry.redhat.io/migration-toolkit-virtualization/mtv-rhel9-operator@sha256:882cf7d237ca58fa2f21f40c699d522bbb1f9b98ce1699449d943c0dbb6caeaf"
        },
        {
            "name": "",
            "image": "registry.stage.redhat.io/migration-toolkit-virtualization/mtv-operator-bundle@sha256:a196eebace0fe49f7c6bd92f8f538c38a8e6e161d2bc125f5cfc8ebf29ff2a5f"
=======
            "name": "api",
            "image": "registry.redhat.io/migration-toolkit-virtualization/mtv-api-rhel9@sha256:a0f11f997b324efb9d1acfccc625bcc245570761100f14bcbb07e3e416d2c7ab"
        },
        {
            "name": "ui_plugin",
            "image": "registry.redhat.io/migration-toolkit-virtualization/mtv-console-plugin-rhel9@sha256:c1bb6bc121606ea0e91b31421f5b164e5ed1fe5ae75b1ca1b4c2908eaa18c1bb"
        },
        {
            "name": "controller",
            "image": "registry.redhat.io/migration-toolkit-virtualization/mtv-controller-rhel9@sha256:2d29c5569a8cbd82d751a6413ca0268217c8e15e1df248e089cb84282aaf1e24"
        },
        {
            "name": "must_gather",
            "image": "registry.redhat.io/migration-toolkit-virtualization/mtv-must-gather-rhel8@sha256:fc1afdae1b8020e7fdf2a9dd189bbbc6f29e40178d633de14ce4f947a96b0b01"
        },
        {
            "name": "openstack_populator",
            "image": "registry.redhat.io/migration-toolkit-virtualization/mtv-openstack-populator-rhel9@sha256:2ea6542c1e46a46f54616eee905aa98ac1ac1acff27ed42af2cb813350d380a1"
        },
        {
            "name": "",
            "image": "registry.redhat.io/migration-toolkit-virtualization/mtv-operator-bundle@sha256:e938e54250e716027aaa8a9e0e1729aee30e0b7a8618a054c0f2afe7dfd33b60"
        },
        {
            "name": "ova_provider_server",
            "image": "registry.redhat.io/migration-toolkit-virtualization/mtv-ova-provider-server-rhel9@sha256:afe40e67617f3c3d1feda2f51025d8c9da7107aeaab489ce0c529f9fe3b99b17"
        },
        {
            "name": "populator_controller",
            "image": "registry.redhat.io/migration-toolkit-virtualization/mtv-populator-controller-rhel9@sha256:70ab9bd90349675558bbdaa665335e5a89b015c4219d6dbf573a8cf05f4f7962"
        },
        {
            "name": "forklift-operator",
            "image": "registry.redhat.io/migration-toolkit-virtualization/mtv-rhel9-operator@sha256:ec2310a59d6b55783190f5a3511fd43011e38e3be262e8b875051d586fb9f2fa"
        },
        {
            "name": "rhv_populator",
            "image": "registry.redhat.io/migration-toolkit-virtualization/mtv-rhv-populator-rhel8@sha256:b4d4690342c3a8d54dfded33119509e3fdef0898dd676d5acde4793fa80d1e1a"
        },
        {
            "name": "validation",
            "image": "registry.redhat.io/migration-toolkit-virtualization/mtv-validation-rhel9@sha256:ad3462d96286b4569413299895c37771435e5b2bec6bacd33e4d7464952f753a"
        },
        {
            "name": "virt_v2v",
            "image": "registry.redhat.io/migration-toolkit-virtualization/mtv-virt-v2v-rhel9@sha256:394885521c3477040c0a9dc63d8dfcb53db4de2c404a68652cad233d360f6ee3"
        },
        {
            "name": "vsphere_xcopy_volume_populator",
            "image": "registry.redhat.io/migration-toolkit-virtualization/mtv-vsphere-xcopy-volume-populator-rhel9@sha256:d54c5a65bb25af3e81fac9708407ae7a5cc4aa3e1d0b3c719481305a8c184ba9"
>>>>>>> f71cc187
        }
    ]
}<|MERGE_RESOLUTION|>--- conflicted
+++ resolved
@@ -101,14 +101,11 @@
             "name": "mtv-operator.v2.8.5",
             "replaces": "mtv-operator.v2.8.4",
             "skipRange": ">=0.0.0 <2.8.5"
-<<<<<<< HEAD
-=======
         },
         {
             "name": "mtv-operator.v2.8.6",
             "replaces": "mtv-operator.v2.8.5",
             "skipRange": ">=0.0.0 <2.8.6"
->>>>>>> f71cc187
         }
     ]
 }
@@ -120,8 +117,6 @@
         {
             "name": "mtv-operator.v2.9.0",
             "skipRange": ">=0.0.0 <2.9.0"
-<<<<<<< HEAD
-=======
         },
         {
             "name": "mtv-operator.v2.9.1",
@@ -132,7 +127,6 @@
             "name": "mtv-operator.v2.9.2",
             "replaces": "mtv-operator.v2.9.1",
             "skipRange": ">=0.0.0 <2.9.2"
->>>>>>> f71cc187
         }
     ]
 }
@@ -5348,11 +5342,6 @@
 }
 {
     "schema": "olm.bundle",
-<<<<<<< HEAD
-    "name": "mtv-operator.v2.9.0",
-    "package": "mtv-operator",
-    "image": "registry.stage.redhat.io/migration-toolkit-virtualization/mtv-operator-bundle@sha256:a196eebace0fe49f7c6bd92f8f538c38a8e6e161d2bc125f5cfc8ebf29ff2a5f",
-=======
     "name": "mtv-operator.v2.8.6",
     "package": "mtv-operator",
     "image": "registry.redhat.io/migration-toolkit-virtualization/mtv-operator-bundle@sha256:cd9f6036a7a434eec5fa31ce4761e1d3dd728ddacdeb09bc54130dbaca5386c1",
@@ -6178,7 +6167,6 @@
     "name": "mtv-operator.v2.9.2",
     "package": "mtv-operator",
     "image": "registry.redhat.io/migration-toolkit-virtualization/mtv-operator-bundle@sha256:e938e54250e716027aaa8a9e0e1729aee30e0b7a8618a054c0f2afe7dfd33b60",
->>>>>>> f71cc187
     "properties": [
         {
             "type": "olm.gvk",
@@ -6272,11 +6260,7 @@
             "type": "olm.package",
             "value": {
                 "packageName": "mtv-operator",
-<<<<<<< HEAD
-                "version": "2.9.0"
-=======
                 "version": "2.9.2"
->>>>>>> f71cc187
             }
         },
         {
@@ -6287,13 +6271,8 @@
                     "capabilities": "Seamless Upgrades",
                     "categories": "OpenShift Optional",
                     "certified": "true",
-<<<<<<< HEAD
-                    "containerImage": "registry.redhat.io/migration-toolkit-virtualization/mtv-rhel9-operator@sha256:882cf7d237ca58fa2f21f40c699d522bbb1f9b98ce1699449d943c0dbb6caeaf",
-                    "createdAt": "2025-07-10T11:59:44Z",
-=======
                     "containerImage": "registry.redhat.io/migration-toolkit-virtualization/mtv-rhel9-operator@sha256:ec2310a59d6b55783190f5a3511fd43011e38e3be262e8b875051d586fb9f2fa",
                     "createdAt": "2025-08-06T19:08:32Z",
->>>>>>> f71cc187
                     "description": "Facilitates migration of VM workloads to OpenShift Virtualization",
                     "features.operators.openshift.io/cnf": "false",
                     "features.operators.openshift.io/cni": "false",
@@ -6448,14 +6427,6 @@
     ],
     "relatedImages": [
         {
-<<<<<<< HEAD
-            "name": "",
-            "image": "registry.redhat.io/migration-toolkit-virtualization/mtv-rhel9-operator@sha256:882cf7d237ca58fa2f21f40c699d522bbb1f9b98ce1699449d943c0dbb6caeaf"
-        },
-        {
-            "name": "",
-            "image": "registry.stage.redhat.io/migration-toolkit-virtualization/mtv-operator-bundle@sha256:a196eebace0fe49f7c6bd92f8f538c38a8e6e161d2bc125f5cfc8ebf29ff2a5f"
-=======
             "name": "api",
             "image": "registry.redhat.io/migration-toolkit-virtualization/mtv-api-rhel9@sha256:a0f11f997b324efb9d1acfccc625bcc245570761100f14bcbb07e3e416d2c7ab"
         },
@@ -6506,7 +6477,6 @@
         {
             "name": "vsphere_xcopy_volume_populator",
             "image": "registry.redhat.io/migration-toolkit-virtualization/mtv-vsphere-xcopy-volume-populator-rhel9@sha256:d54c5a65bb25af3e81fac9708407ae7a5cc4aa3e1d0b3c719481305a8c184ba9"
->>>>>>> f71cc187
         }
     ]
 }