--- conflicted
+++ resolved
@@ -101,14 +101,11 @@
                     "name": "mtv-operator.v2.8.5",
                     "replaces": "mtv-operator.v2.8.4",
                     "skipRange": "\u003e=0.0.0 \u003c2.8.5"
-<<<<<<< HEAD
-=======
                 },
                 {
                     "name": "mtv-operator.v2.8.6",
                     "replaces": "mtv-operator.v2.8.5",
                     "skipRange": "\u003e=0.0.0 \u003c2.8.6"
->>>>>>> f71cc187
                 }
             ],
             "name": "release-v2.8",
@@ -120,8 +117,6 @@
                 {
                     "name": "mtv-operator.v2.9.0",
                     "skipRange": "\u003e=0.0.0 \u003c2.9.0"
-<<<<<<< HEAD
-=======
                 },
                 {
                     "name": "mtv-operator.v2.9.1",
@@ -132,7 +127,6 @@
                     "name": "mtv-operator.v2.9.2",
                     "replaces": "mtv-operator.v2.9.1",
                     "skipRange": "\u003e=0.0.0 \u003c2.9.2"
->>>>>>> f71cc187
                 }
             ],
             "name": "release-v2.9",
@@ -209,9 +203,6 @@
         },
         {
             "schema": "olm.bundle",
-<<<<<<< HEAD
-            "image": "registry.stage.redhat.io/migration-toolkit-virtualization/mtv-operator-bundle@sha256:a196eebace0fe49f7c6bd92f8f538c38a8e6e161d2bc125f5cfc8ebf29ff2a5f"
-=======
             "image": "registry.redhat.io/migration-toolkit-virtualization/mtv-operator-bundle@sha256:a196eebace0fe49f7c6bd92f8f538c38a8e6e161d2bc125f5cfc8ebf29ff2a5f"
         },
         {
@@ -225,7 +216,6 @@
         {
             "schema": "olm.bundle",
             "image": "registry.redhat.io/migration-toolkit-virtualization/mtv-operator-bundle@sha256:e938e54250e716027aaa8a9e0e1729aee30e0b7a8618a054c0f2afe7dfd33b60"
->>>>>>> f71cc187
         }
     ]
 }